--- conflicted
+++ resolved
@@ -97,11 +97,6 @@
     echo "${YELLOW}You can bypass this check with 'git commit --no-verify'${NC}"
     exit $status
 fi
-<<<<<<< HEAD
-=======
-
-exit $status
 
 # Run Vow accountability check at the end
-"$(git config core.hooksPath)/pre-commit-vow"
->>>>>>> 25c34557
+"$(git config core.hooksPath)/pre-commit-vow"