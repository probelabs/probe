--- conflicted
+++ resolved
@@ -350,7 +350,6 @@
       } else {
         options.session = "new";
       }
-<<<<<<< HEAD
       // Use timeout from args, or fall back to instance default
       if (args.timeout !== undefined) {
         options.timeout = args.timeout;
@@ -363,8 +362,6 @@
       } else if (this.lspEnabled) {
         options.lsp = true;
       }
-=======
->>>>>>> 0d1aef37
 
       // Handle format options
       if (this.defaultFormat === 'outline-xml') {
