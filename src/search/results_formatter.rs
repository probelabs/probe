--- conflicted
+++ resolved
@@ -5,13 +5,7 @@
 /// Function to format and print search results according to the specified format
 pub fn format_and_print_search_results(results: &[SearchResult], dry_run: bool) {
     // Check if debug mode is enabled
-<<<<<<< HEAD
     let debug_mode = std::env::var("PROBE_DEBUG").unwrap_or_default() == "1";
-    
-=======
-    let debug_mode = std::env::var("DEBUG").unwrap_or_default() == "1";
-
->>>>>>> 25c34557
     // Check if colors should be disabled
     let no_color = std::env::var("NO_COLOR").is_ok();
 
