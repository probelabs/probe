pub mod file_processing;
pub mod query;
mod result_ranking;
// Replace the old search_execution with new modules
pub mod block_merging;
pub mod cache; // New module for caching search results
pub mod early_ranker; // New module for early BM25 ranking
pub mod elastic_query;
pub mod file_list_cache; // New module for caching file lists
<<<<<<< HEAD
pub mod lsp_enrichment; // New module for LSP integration in search
=======
pub mod filters; // New module for search filters (file:, ext:, type:, etc.)
>>>>>>> 25c34557
pub mod ripgrep_searcher;
mod search_limiter;
mod search_options;
mod search_output;
pub mod search_runner;
pub mod search_tokens;
pub mod simd_pattern_matching;
pub mod simd_tokenization; // SIMD-accelerated tokenization
pub mod term_exceptions; // New module for term exceptions
pub mod timeout; // New module for timeout functionality
pub mod tokenization; // New elastic search query parser
                      // Temporarily commented out due to compilation issues
                      // mod temp_frequency_search;

#[cfg(test)]
mod file_processing_tests;

#[cfg(test)]
mod test_token_limiter_failures;

// Public exports
pub use search_options::SearchOptions;
pub use search_output::format_and_print_search_results;
pub use search_runner::perform_probe;<|MERGE_RESOLUTION|>--- conflicted
+++ resolved
@@ -7,11 +7,8 @@
 pub mod early_ranker; // New module for early BM25 ranking
 pub mod elastic_query;
 pub mod file_list_cache; // New module for caching file lists
-<<<<<<< HEAD
+pub mod filters; // New module for search filters (file:, ext:, type:, etc.)
 pub mod lsp_enrichment; // New module for LSP integration in search
-=======
-pub mod filters; // New module for search filters (file:, ext:, type:, etc.)
->>>>>>> 25c34557
 pub mod ripgrep_searcher;
 mod search_limiter;
 mod search_options;
