name: Rust Tests

on:
  push:
    branches: ["main"]
  pull_request:
    branches: ["main"]

env:
  CARGO_TERM_COLOR: always
  CI: true

jobs:
  test:
    name: Test on ${{ matrix.os }}
    runs-on: ${{ matrix.os }}
    strategy:
      matrix:
        os: [ubuntu-latest, macos-latest, windows-latest]

    steps:
      - uses: actions/checkout@v4

      - name: Install Rust toolchain
        uses: dtolnay/rust-toolchain@stable
        with:
          toolchain: stable
          components: rustfmt, clippy

      - name: Setup Rust cache
        uses: actions/cache@v4
        timeout-minutes: 5
        with:
          path: |
            ~/.cargo/bin/
            ~/.cargo/registry/index/
            ~/.cargo/registry/cache/
            ~/.cargo/git/db/
            target/
          key: ${{ runner.os }}-cargo-${{ hashFiles('**/Cargo.lock') }}-${{ hashFiles('rust-toolchain', 'rust-toolchain.toml') || 'stable' }}
          restore-keys: |
            ${{ runner.os }}-cargo-${{ hashFiles('**/Cargo.lock') }}-
            ${{ runner.os }}-cargo-

      - name: Show tool versions
        run: |
          rustc --version
          cargo --version
          cargo clippy --version

      - name: Check formatting
        run: cargo fmt --all -- --check

      - name: Set custom target directory on Windows
        if: runner.os == 'Windows'
        run: |
          echo "CARGO_TARGET_DIR=C:/probe-target" >> "$GITHUB_ENV"
          mkdir -p C:/probe-target
        shell: bash

      - name: Lint with clippy
        run: cargo clippy --all-targets --all-features -- -D warnings

      - name: Build
        run: cargo build

      - name: Run unit tests
        run: cargo test --lib

      - name: Run integration tests
        run: cargo test --test integration_tests

      - name: Run property tests
        run: cargo test --test property_tests

<<<<<<< HEAD
      - name: Run CLI tests (Sequential on CI)
        run: cargo test --test cli_tests -- --test-threads=1
=======
      - name: Run CLI tests
        run: cargo test --test cli_tests

  npm-tests:
    name: NPM Agent Tests on ${{ matrix.os }}
    runs-on: ${{ matrix.os }}
    strategy:
      matrix:
        os: [ubuntu-latest, macos-latest, windows-latest]
        node-version: [20]

    steps:
      - uses: actions/checkout@v4

      - name: Setup Node.js ${{ matrix.node-version }}
        uses: actions/setup-node@v4
        with:
          node-version: ${{ matrix.node-version }}

      - name: Setup Node.js cache
        uses: actions/cache@v4
        with:
          path: |
            npm/node_modules
            ~/.npm
          key: ${{ runner.os }}-node-${{ hashFiles('npm/package.json') }}
          restore-keys: |
            ${{ runner.os }}-node-

      - name: Install npm dependencies
        run: |
          cd npm
          npm install

      - name: Run npm agent tests
        run: |
          cd npm
          npm test

      - name: Upload coverage reports
        if: always()
        uses: actions/upload-artifact@v4
        with:
          name: npm-coverage-${{ matrix.os }}-node${{ matrix.node-version }}
          path: npm/coverage/
          retention-days: 7
>>>>>>> 25c34557
<|MERGE_RESOLUTION|>--- conflicted
+++ resolved
@@ -73,12 +73,8 @@
       - name: Run property tests
         run: cargo test --test property_tests
 
-<<<<<<< HEAD
       - name: Run CLI tests (Sequential on CI)
         run: cargo test --test cli_tests -- --test-threads=1
-=======
-      - name: Run CLI tests
-        run: cargo test --test cli_tests
 
   npm-tests:
     name: NPM Agent Tests on ${{ matrix.os }}
@@ -122,5 +118,4 @@
         with:
           name: npm-coverage-${{ matrix.os }}-node${{ matrix.node-version }}
           path: npm/coverage/
-          retention-days: 7
->>>>>>> 25c34557
+          retention-days: 7