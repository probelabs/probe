--- conflicted
+++ resolved
@@ -15,7 +15,6 @@
 
 ### 🚀 Major Features
 
-<<<<<<< HEAD
 #### Language Server Protocol (LSP) Integration
 - **Full LSP support**: Advanced code intelligence through Language Server Protocol
 - **Call hierarchy analysis**: See incoming and outgoing function calls
@@ -29,14 +28,13 @@
 - **Automatic lifecycle management**: Servers spawn, initialize, and shutdown automatically
 - **Concurrent request handling**: Multiple operations without blocking
 - **Smart timeout handling**: Configurable timeouts for different operations
-=======
+
 #### Enhanced Extract Command Markdown Robustness
 - **Markdown formatting support**: Extract command now handles markdown bold (`**text**`), italic (`*text*`), strikethrough (`~~text~~`), and code blocks (```text```)
 - **Flexible file path detection**: Improved regex patterns recognize file paths after punctuation and markdown symbols
 - **Real-world compatibility**: Works with GitHub issues, documentation, chat messages, and other markdown-formatted content
 - **Comprehensive test coverage**: 14 unit tests covering all markdown scenarios and edge cases
 - **Backward compatibility**: All existing functionality preserved while adding robustness
->>>>>>> 617dc50a
 
 #### Cross-Platform Claude Code Backend Detection
 - **Removed Unix-specific commands**: No more `which` command dependency, works on all platforms
