--- conflicted
+++ resolved
@@ -45,8 +45,6 @@
                     #[serde(serialize_with = "serialize_lines_as_array")]
                     lines: (usize, usize),
                     node_type: &'a str,
-                    #[serde(skip_serializing_if = "Option::is_none")]
-                    lsp_info: Option<&'a serde_json::Value>,
                 }
 
                 // Helper function to serialize lines as an array
@@ -70,7 +68,6 @@
                         file: &r.file,
                         lines: r.lines,
                         node_type: &r.node_type,
-                        lsp_info: r.lsp_info.as_ref(),
                     })
                     .collect();
 
@@ -111,8 +108,6 @@
                     symbol_signature: Option<&'a String>,
                     #[serde(skip_serializing_if = "Option::is_none")]
                     original_input: Option<&'a str>,
-                    #[serde(skip_serializing_if = "Option::is_none")]
-                    lsp_info: Option<&'a serde_json::Value>,
                 }
 
                 // Helper function to serialize lines as an array
@@ -142,7 +137,6 @@
                         // you can uncomment the line below, but it's typically at the root.
                         // original_input: r.original_input.as_deref(),
                         original_input: None,
-                        lsp_info: r.lsp_info.as_ref(),
                     })
                     .collect();
 
@@ -369,151 +363,7 @@
                         }
                     }
 
-<<<<<<< HEAD
-                    // Show LSP information if available
-                    if let Some(lsp_info) = &result.lsp_info {
-                        match format {
-                            "markdown" => {
-                                writeln!(output, "### LSP Information")?;
-                            }
-                            _ => {
-                                writeln!(output, "LSP Information:")?;
-                            }
-                        }
-
-                        match serde_json::from_value::<
-                            probe_code::lsp_integration::EnhancedSymbolInfo,
-                        >(lsp_info.clone())
-                        {
-                            Ok(enhanced_symbol) => {
-                                // Always show a Call Hierarchy heading so users see the section even if empty
-                                if format == "markdown" {
-                                    writeln!(output, "#### Call Hierarchy")?;
-                                } else {
-                                    writeln!(output, "  Call Hierarchy:")?;
-                                }
-
-                                // Display call hierarchy if available
-                                if let Some(call_hierarchy) = &enhanced_symbol.call_hierarchy {
-                                    if !call_hierarchy.incoming_calls.is_empty() {
-                                        if format == "markdown" {
-                                            writeln!(output, "#### Incoming Calls:")?;
-                                        } else {
-                                            writeln!(output, "  Incoming Calls:")?;
-                                        }
-
-                                        for call in &call_hierarchy.incoming_calls {
-                                            let call_desc = format!(
-                                                "{} ({}:{})",
-                                                call.name, call.file_path, call.line
-                                            );
-                                            if format == "markdown" {
-                                                writeln!(output, "  - {call_desc}")?;
-                                            } else {
-                                                writeln!(output, "    - {}", call_desc.green())?;
-                                            }
-                                        }
-                                    }
-
-                                    if !call_hierarchy.outgoing_calls.is_empty() {
-                                        if format == "markdown" {
-                                            writeln!(output, "#### Outgoing Calls:")?;
-                                        } else {
-                                            writeln!(output, "  Outgoing Calls:")?;
-                                        }
-
-                                        for call in &call_hierarchy.outgoing_calls {
-                                            let call_desc = format!(
-                                                "{} ({}:{})",
-                                                call.name, call.file_path, call.line
-                                            );
-                                            if format == "markdown" {
-                                                writeln!(output, "  - {call_desc}")?;
-                                            } else {
-                                                writeln!(output, "    - {}", call_desc.green())?;
-                                            }
-                                        }
-                                    }
-
-                                    if call_hierarchy.incoming_calls.is_empty()
-                                        && call_hierarchy.outgoing_calls.is_empty()
-                                    {
-                                        if format == "markdown" {
-                                            writeln!(
-                                                output,
-                                                "  No call hierarchy information available"
-                                            )?;
-                                        } else {
-                                            writeln!(
-                                                output,
-                                                "  {}",
-                                                "No call hierarchy information available".dimmed()
-                                            )?
-                                        }
-                                    }
-                                }
-
-                                // Display references if available
-                                if !enhanced_symbol.references.is_empty() {
-                                    if format == "markdown" {
-                                        writeln!(output, "#### References:")?;
-                                    } else {
-                                        writeln!(output, "  References:")?;
-                                    }
-
-                                    for reference in &enhanced_symbol.references {
-                                        let ref_desc = format!(
-                                            "{}:{} - {}",
-                                            reference.file_path, reference.line, reference.context
-                                        );
-                                        if format == "markdown" {
-                                            writeln!(output, "  - {ref_desc}")?;
-                                        } else {
-                                            writeln!(output, "    - {}", ref_desc.blue())?;
-                                        }
-                                    }
-                                }
-
-                                // Documentation display removed to reduce noise and focus on call hierarchy and references
-                            }
-                            Err(e) => {
-                                // Debug: log deserialization error
-                                if std::env::var("PROBE_DEBUG").unwrap_or_default() == "1" {
-                                    eprintln!("[DEBUG] Failed to deserialize LSP info: {e}");
-                                }
-                                // Fallback: display raw JSON if we can't parse it
-                                if format == "markdown" {
-                                    writeln!(output, "#### Call Hierarchy")?;
-                                    writeln!(output, "  No call hierarchy information available")?;
-                                    writeln!(output, "```json")?;
-                                    writeln!(
-                                        output,
-                                        "{}",
-                                        serde_json::to_string_pretty(lsp_info)?
-                                    )?;
-                                    writeln!(output, "```")?;
-                                } else {
-                                    writeln!(output, "  Call Hierarchy:")?;
-                                    writeln!(
-                                        output,
-                                        "    {}",
-                                        "No call hierarchy information available".dimmed()
-                                    )?;
-                                    writeln!(
-                                        output,
-                                        "  Raw LSP Data: {}",
-                                        serde_json::to_string_pretty(lsp_info)?.dimmed()
-                                    )?;
-                                }
-                            }
-                        }
-                        writeln!(output)?;
-                    }
-
-                    // In dry-run, we do NOT print the code
-=======
                     // In dry-run, we do NOT print the code or symbols
->>>>>>> 25c34557
                     if !is_dry_run {
                         // Check if we should display symbols instead of code
                         if symbols {
