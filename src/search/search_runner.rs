use anyhow::Result;
use probe_code::search::file_list_cache;
use rayon::prelude::*;
use std::collections::{HashMap, HashSet};
use std::path::{Path, PathBuf};
use std::sync::Arc;
use std::time::{Duration, Instant};
// No need for term_exceptions import

use probe_code::models::{LimitedSearchResults, SearchResult};

/// Configuration for search with structured patterns
#[derive(Debug, Clone)]
pub struct SearchConfig<'a> {
    pub custom_ignores: &'a [String],
    pub allow_tests: bool,
    pub language: Option<&'a str>,
    pub no_gitignore: bool,
}
use probe_code::path_resolver::resolve_path;
use probe_code::search::{
    cache,
    early_ranker,
    // file_list_cache, // Add the new file_list_cache module (unused)
    file_processing::{process_file_with_results, FileProcessingParams},
    filters::SearchFilters,
    query::{create_structured_patterns, QueryPlan},
    result_ranking::rank_search_results,
    search_limiter::apply_limits,
    search_options::SearchOptions,
    simd_pattern_matching::SimdPatternMatcher,
    timeout,
};

/// Struct to hold timing information for different stages of the search process
pub struct SearchTimings {
    pub query_preprocessing: Option<Duration>,
    pub pattern_generation: Option<Duration>,
    pub file_searching: Option<Duration>,
    pub filename_matching: Option<Duration>,
    pub early_filtering: Option<Duration>,
    pub early_caching: Option<Duration>,
    pub early_ranking: Option<Duration>,
    pub result_processing: Option<Duration>,
    // Granular result processing timings
    pub result_processing_file_io: Option<Duration>,
    pub result_processing_line_collection: Option<Duration>,
    pub result_processing_ast_parsing: Option<Duration>,
    pub result_processing_block_extraction: Option<Duration>,
    pub result_processing_result_building: Option<Duration>,

    // Granular AST parsing sub-step timings
    pub result_processing_ast_parsing_language_init: Option<Duration>,
    pub result_processing_ast_parsing_parser_init: Option<Duration>,
    pub result_processing_ast_parsing_tree_parsing: Option<Duration>,
    pub result_processing_ast_parsing_line_map_building: Option<Duration>,

    // Granular block extraction sub-step timings
    pub result_processing_block_extraction_code_structure: Option<Duration>,
    pub result_processing_block_extraction_filtering: Option<Duration>,
    pub result_processing_block_extraction_result_building: Option<Duration>,

    // Detailed result building timings
    pub result_processing_term_matching: Option<Duration>,
    pub result_processing_compound_processing: Option<Duration>,
    pub result_processing_line_matching: Option<Duration>,
    pub result_processing_result_creation: Option<Duration>,
    pub result_processing_synchronization: Option<Duration>,
    pub result_processing_uncovered_lines: Option<Duration>,

    pub result_ranking: Option<Duration>,
    pub limit_application: Option<Duration>,
    pub block_merging: Option<Duration>,
    pub final_caching: Option<Duration>,
    pub total_search_time: Option<Duration>,
}

/// Helper function to format duration in a human-readable way
pub fn format_duration(duration: Duration) -> String {
    if duration.as_millis() < 1000 {
        let millis = duration.as_millis();
        format!("{millis}ms")
    } else {
        let secs = duration.as_secs_f64();
        format!("{secs:.2}s")
    }
}

/// Helper function to print timing information in debug mode
pub fn print_timings(timings: &SearchTimings) {
    let debug_mode = std::env::var("PROBE_DEBUG").unwrap_or_default() == "1";
    if !debug_mode {
        return;
    }

    println!("\n=== SEARCH TIMING INFORMATION ===");

    if let Some(duration) = timings.query_preprocessing {
        println!("Query preprocessing:   {}", format_duration(duration));
    }

    if let Some(duration) = timings.pattern_generation {
        println!("Pattern generation:    {}", format_duration(duration));
    }

    if let Some(duration) = timings.file_searching {
        println!("File searching:        {}", format_duration(duration));
    }

    if let Some(duration) = timings.filename_matching {
        println!("Filename matching:     {}", format_duration(duration));
    }

    if let Some(duration) = timings.early_filtering {
        println!("Early AST filtering:   {}", format_duration(duration));
    }

    if let Some(duration) = timings.early_caching {
        println!("Early caching:         {}", format_duration(duration));
    }

    if let Some(duration) = timings.early_ranking {
        println!("Early ranking:         {}", format_duration(duration));
    }

    if let Some(duration) = timings.result_processing {
        println!("Result processing:     {}", format_duration(duration));

        // Print granular result processing timings if available
        if let Some(duration) = timings.result_processing_file_io {
            println!("  - File I/O:           {}", format_duration(duration));
        }

        if let Some(duration) = timings.result_processing_line_collection {
            println!("  - Line collection:    {}", format_duration(duration));
        }

        if let Some(duration) = timings.result_processing_ast_parsing {
            println!("  - AST parsing:        {}", format_duration(duration));

            // Print granular AST parsing sub-step timings
            if let Some(d) = timings.result_processing_ast_parsing_language_init {
                println!("    - Language init:     {}", format_duration(d));
            }
            if let Some(d) = timings.result_processing_ast_parsing_parser_init {
                println!("    - Parser init:       {}", format_duration(d));
            }
            if let Some(d) = timings.result_processing_ast_parsing_tree_parsing {
                println!("    - Tree parsing:      {}", format_duration(d));
            }
            if let Some(d) = timings.result_processing_ast_parsing_line_map_building {
                println!("    - Line map building: {}", format_duration(d));
            }
        }

        if let Some(duration) = timings.result_processing_block_extraction {
            println!("  - Block extraction:   {}", format_duration(duration));

            // Print granular block extraction sub-step timings
            if let Some(d) = timings.result_processing_block_extraction_code_structure {
                println!("    - Code structure:    {}", format_duration(d));
            }
            if let Some(d) = timings.result_processing_block_extraction_filtering {
                println!("    - Filtering:         {}", format_duration(d));
            }
            if let Some(d) = timings.result_processing_block_extraction_result_building {
                println!("    - Result building:   {}", format_duration(d));
            }
        }

        if let Some(duration) = timings.result_processing_result_building {
            println!("  - Result building:    {}", format_duration(duration));

            // Print detailed result building timings if available
            if let Some(d) = timings.result_processing_term_matching {
                println!("    - Term matching:      {}", format_duration(d));
            }
            if let Some(d) = timings.result_processing_compound_processing {
                println!("    - Compound processing: {}", format_duration(d));
            }
            if let Some(d) = timings.result_processing_line_matching {
                println!("    - Line matching:      {}", format_duration(d));
            }
            if let Some(d) = timings.result_processing_result_creation {
                println!("    - Result creation:    {}", format_duration(d));
            }
            if let Some(d) = timings.result_processing_synchronization {
                println!("    - Synchronization:    {}", format_duration(d));
            }
            if let Some(d) = timings.result_processing_uncovered_lines {
                println!("    - Uncovered lines:    {}", format_duration(d));
            }
        }
    }

    if let Some(duration) = timings.result_ranking {
        println!("Result ranking:        {}", format_duration(duration));
    }

    if let Some(duration) = timings.limit_application {
        println!("Limit application:     {}", format_duration(duration));
    }

    if let Some(duration) = timings.block_merging {
        println!("Block merging:         {}", format_duration(duration));
    }

    if let Some(duration) = timings.final_caching {
        println!("Final caching:         {}", format_duration(duration));
    }

    if let Some(duration) = timings.total_search_time {
        println!("Total search time:     {}", format_duration(duration));
    }

    println!("===================================\n");
}

// Removed evaluate_ignoring_negatives helper function in favor of direct usage

/// Our main "perform_probe" function remains largely the same. Below we show how you might
/// incorporate "search_with_structured_patterns" to handle the AST logic in a specialized path.
/// For simplicity, we won't fully replace the existing logic. Instead, we'll demonstrate
/// how you'd do it if you wanted to leverage the new approach.
pub fn perform_probe(options: &SearchOptions) -> Result<LimitedSearchResults> {
    // Start timing the entire search process
    let total_start = Instant::now();

    let SearchOptions {
        path,
        queries,
        files_only,
        custom_ignores,
        exclude_filenames,
        reranker,
        frequency_search: _,
        exact,
        language,
        max_results,
        max_bytes,
        max_tokens,
        allow_tests,
        no_merge,
        merge_threshold,
        dry_run: _, // We don't need this in perform_probe, but need to include it in the pattern
        session,
        timeout,
        question,
        no_gitignore,
        lsp: _, // We access it via options.lsp directly
    } = options;
    // Start the timeout thread
    let timeout_handle = timeout::start_timeout_thread(*timeout);

    let include_filenames = !exclude_filenames;
    let debug_mode = std::env::var("PROBE_DEBUG").unwrap_or_default() == "1";

    // Handle session ID generation if session is provided but empty
    // For test runs, force session to None to disable caching
    let (effective_session, session_was_generated) = if let Some(s) = session {
        if s.is_empty() || *s == "new" {
            // Check if we have a session ID in the environment variable
            if let Ok(env_session_id) = std::env::var("PROBE_SESSION_ID") {
                if !env_session_id.is_empty() {
                    if debug_mode {
                        println!("DEBUG: Using session ID from environment: {env_session_id}");
                    }
                    // Convert to a static string (this leaks memory, but it's a small amount and only happens once per session)
                    let static_id: &'static str = Box::leak(env_session_id.into_boxed_str());
                    (Some(static_id), false)
                } else {
                    // Generate a unique session ID
                    match cache::generate_session_id() {
                        Ok((new_id, _is_new)) => {
                            if debug_mode {
                                println!("DEBUG: Generated new session ID: {new_id}");
                            }
                            (Some(new_id), true)
                        }
                        Err(e) => {
                            eprintln!("Error generating session ID: {e}");
                            (None, false)
                        }
                    }
                }
            } else {
                // Generate a unique session ID
                match cache::generate_session_id() {
                    Ok((new_id, _is_new)) => {
                        if debug_mode {
                            println!("DEBUG: Generated new session ID: {new_id}");
                        }
                        (Some(new_id), true)
                    }
                    Err(e) => {
                        eprintln!("Error generating session ID: {e}");
                        (None, false)
                    }
                }
            }
        } else {
            (Some(*s), false)
        }
    } else {
        // Check if we have a session ID in the environment variable
        if let Ok(env_session_id) = std::env::var("PROBE_SESSION_ID") {
            if !env_session_id.is_empty() {
                if debug_mode {
                    println!("DEBUG: Using session ID from environment: {env_session_id}");
                }
                // Convert to a static string (this leaks memory, but it's a small amount and only happens once per session)
                let static_id: &'static str = Box::leak(env_session_id.into_boxed_str());
                (Some(static_id), false)
            } else {
                (None, false)
            }
        } else {
            (None, false)
        }
    };

    let mut timings = SearchTimings {
        query_preprocessing: None,
        pattern_generation: None,
        file_searching: None,
        filename_matching: None,
        early_filtering: None,
        early_caching: None,
        early_ranking: None,
        result_processing: None,
        result_processing_file_io: None,
        result_processing_line_collection: None,
        result_processing_ast_parsing: None,
        result_processing_block_extraction: None,
        result_processing_result_building: None,

        // Initialize granular AST parsing sub-step timings
        result_processing_ast_parsing_language_init: None,
        result_processing_ast_parsing_parser_init: None,
        result_processing_ast_parsing_tree_parsing: None,
        result_processing_ast_parsing_line_map_building: None,

        // Initialize granular block extraction sub-step timings
        result_processing_block_extraction_code_structure: None,
        result_processing_block_extraction_filtering: None,
        result_processing_block_extraction_result_building: None,

        // Initialize detailed result building timings
        result_processing_term_matching: None,
        result_processing_compound_processing: None,
        result_processing_line_matching: None,
        result_processing_result_creation: None,
        result_processing_synchronization: None,
        result_processing_uncovered_lines: None,

        result_ranking: None,
        limit_application: None,
        block_merging: None,
        final_caching: None,
        total_search_time: None,
    };

    // Combine multiple queries with AND or just parse single query
    let qp_start = Instant::now();
    if debug_mode {
        println!("DEBUG: Starting query preprocessing...");
    }

    // First, parse the query to extract filters
    let combined_query = if queries.len() > 1 {
        queries.join(" AND ")
    } else {
        queries[0].clone()
    };

    // Parse the combined query into an AST
    let initial_ast_result = crate::search::elastic_query::parse_query(&combined_query, *exact);
    if initial_ast_result.is_err() {
        println!("Failed to parse query as AST expression");
        return Ok(LimitedSearchResults {
            results: Vec::new(),
            skipped_files: Vec::new(),
            limits_applied: None,
            cached_blocks_skipped: None,
            files_skipped_early_termination: None,
        });
    }

    let initial_ast = initial_ast_result.unwrap();

    // Extract filters and simplify AST
    let (search_filters, simplified_ast) = SearchFilters::extract_and_simplify(initial_ast);

    if debug_mode && !search_filters.is_empty() {
        println!("DEBUG: Extracted search filters: {search_filters:?}");
    }

    // If we have a simplified AST, create a query plan from it
    // Otherwise, if all terms were filters, we'll search all content
    let plan = if let Some(simplified_ast) = simplified_ast {
        // Create query plan from simplified AST that contains only content search terms
        crate::search::query::create_query_plan_from_ast(simplified_ast, *exact)?
    } else {
        // All terms were filters - create a universal query plan that matches everything
        if debug_mode {
            println!("DEBUG: All query terms were filters - creating universal search plan");
        }
        crate::search::query::create_universal_query_plan()
    };

    let qp_duration = qp_start.elapsed();
    timings.query_preprocessing = Some(qp_duration);

    if debug_mode {
        println!(
            "DEBUG: Query preprocessing completed in {}",
            format_duration(qp_duration)
        );
    }

    // Pattern generation timing
    let pg_start = Instant::now();
    if debug_mode {
        println!("DEBUG: Starting pattern generation...");
        println!("DEBUG: Using combined pattern approach for more efficient searching");
    }

    // Use combined pattern approach for more efficient searching
    let structured_patterns = create_structured_patterns(&plan);

    let pg_duration = pg_start.elapsed();
    timings.pattern_generation = Some(pg_duration);

    if debug_mode {
        println!(
            "DEBUG: Pattern generation completed in {}",
            format_duration(pg_duration)
        );
        println!(
            "DEBUG: Generated {patterns_len} patterns",
            patterns_len = structured_patterns.len()
        );
        if structured_patterns.len() == 1 {
            println!("DEBUG: Successfully created a single combined pattern for all terms");
        }
    }

    // File searching timing
    let fs_start = Instant::now();
    if debug_mode {
        println!("DEBUG: Starting file searching...");
    }

    /*
      Important Note on Non-Determinism:
      The code in `search_with_structured_patterns` builds a single "combined" regex
      with multiple capturing groups. If more than one subpattern can match the same
      text, the regex engine’s backtracking might fill capture group 1 vs. group 2
      differently from run to run under multithreading, producing inconsistent
      matched lines (and thus inconsistent "required terms"). That can cause files
      to be accepted or removed in “early filtering” unpredictably. If you're
      experiencing random 0-result runs, this combined-regex approach is the most
      likely culprit.
    */

    // Normalize language parameter to handle aliases
    let lang_param = language.as_ref().map(|lang| normalize_language_alias(lang));

    let search_config = SearchConfig {
        custom_ignores,
        allow_tests: *allow_tests,
        language: lang_param,
        no_gitignore: *no_gitignore,
    };

    let mut file_term_map = search_with_structured_patterns(
        path,
        &plan,
        &structured_patterns,
        &search_config,
        &search_filters,
    )?;

    let fs_duration = fs_start.elapsed();
    timings.file_searching = Some(fs_duration);

    // Print debug information about search results
    if debug_mode {
        // Calculate total matches across all files
        let total_matches: usize = file_term_map
            .values()
            .map(|term_map| term_map.values().map(|lines| lines.len()).sum::<usize>())
            .sum();

        // Get number of unique files
        let unique_files = file_term_map.keys().len();

        println!(
            "DEBUG: File searching completed in {} - Found {} matches in {} unique files",
            format_duration(fs_duration),
            total_matches,
            unique_files
        );
    }

    // Build final results
    let mut all_files = file_term_map.keys().cloned().collect::<HashSet<_>>();

    // Add filename matches if enabled
    let fm_start = Instant::now();
    if include_filenames && !exact {
        if debug_mode {
            println!("DEBUG: Starting filename matching...");
        }
        // Find all files that match our patterns by filename, along with the terms that matched
        // Resolve the path if it's a special format (e.g., "go:github.com/user/repo")
        let resolved_path = if let Some(path_str) = path.to_str() {
            match resolve_path(path_str) {
                Ok(resolved_path) => {
                    if debug_mode {
                        println!(
                            "DEBUG: Resolved path '{}' to '{}'",
                            path_str,
                            resolved_path.display()
                        );
                    }
                    resolved_path
                }
                Err(err) => {
                    if debug_mode {
                        println!("DEBUG: Failed to resolve path '{path_str}': {err}");
                    }
                    // Fall back to the original path
                    path.to_path_buf()
                }
            }
        } else {
            // If we can't convert the path to a string, use it as is
            path.to_path_buf()
        };

        let filename_matches: HashMap<PathBuf, HashSet<usize>> =
            file_list_cache::find_matching_filenames(
                &resolved_path,
                queries,
                &all_files,
                custom_ignores,
                *allow_tests,
                &plan.term_indices,
                lang_param,
                *no_gitignore,
            )?;

        if debug_mode {
            println!(
                "DEBUG: Found {} files matching by filename",
                filename_matches.len()
            );
        }

        // Process files that matched by filename
        for (pathbuf, matched_terms) in &filename_matches {
            // Define a reasonable maximum file size (e.g., 10MB)
            const MAX_FILE_SIZE: u64 = 1024 * 1024;

            // Check file metadata and resolve symlinks before reading
            let resolved_path = match std::fs::canonicalize(pathbuf.as_path()) {
                Ok(path) => path,
                Err(e) => {
                    if debug_mode {
                        println!("DEBUG: Error resolving path for {pathbuf:?}: {e:?}");
                    }
                    continue;
                }
            };

            // Get file metadata to check size and file type
            let metadata = match std::fs::metadata(&resolved_path) {
                Ok(meta) => meta,
                Err(e) => {
                    if debug_mode {
                        println!("DEBUG: Error getting metadata for {resolved_path:?}: {e:?}");
                    }
                    continue;
                }
            };

            // Check if the file is too large
            if metadata.len() > MAX_FILE_SIZE {
                if debug_mode {
                    println!(
                        "DEBUG: Skipping file {:?} - file too large ({} bytes > {} bytes limit)",
                        resolved_path,
                        metadata.len(),
                        MAX_FILE_SIZE
                    );
                }
                continue;
            }

            // Read the file content to get the total number of lines
            let file_content = match std::fs::read_to_string(&resolved_path) {
                Ok(content) => content,
                Err(e) => {
                    if debug_mode {
                        println!(
                            "DEBUG: Error reading file {:?}: {:?} (size: {} bytes)",
                            resolved_path,
                            e,
                            metadata.len()
                        );
                    }
                    continue;
                }
            };

            // Count the number of lines in the file
            let line_count = file_content.lines().count();
            if line_count == 0 {
                if debug_mode {
                    println!("DEBUG: File {pathbuf:?} is empty, skipping");
                }
                continue;
            }

            // Create a set of all line numbers in the file (1-based indexing)
            let all_line_numbers: HashSet<usize> = (1..=line_count).collect();

            // Check if this file already has term matches from content search
            let mut term_map = if let Some(existing_map) = file_term_map.get(pathbuf) {
                if debug_mode {
                    println!(
                        "DEBUG: File {pathbuf:?} already has term matches from content search, extending"
                    );
                }
                existing_map.clone()
            } else {
                if debug_mode {
                    println!("DEBUG: Creating new term map for file {pathbuf:?}");
                }
                HashMap::new()
            };

            // Add the matched terms to the term map with all lines
            for &term_idx in matched_terms {
                term_map
                    .entry(term_idx)
                    .or_insert_with(HashSet::new)
                    .extend(&all_line_numbers);

                if debug_mode {
                    println!(
                        "DEBUG: Added term index {term_idx} to file {pathbuf:?} with all lines"
                    );
                }
            }

            // Update the file_term_map with the new or extended term map
            file_term_map.insert(pathbuf.clone(), term_map);
            all_files.insert(pathbuf.clone());

            if debug_mode {
                println!("DEBUG: Added file {pathbuf:?} with matching terms to file_term_map");
            }
        }
    }

    if debug_mode {
        println!("DEBUG: all_files after filename matches: {all_files:?}");
    }

    // Early filtering step - filter both all_files and file_term_map using full AST evaluation (including excluded terms?).
    // Actually we pass 'true' to 'evaluate(..., true)', so that ignores excluded terms, contrary to the debug comment.
    let early_filter_start = Instant::now();
    if debug_mode {
        println!("DEBUG: Starting early AST filtering...");
        println!("DEBUG: Before filtering: {} files", all_files.len());
    }

    // Create a new filtered file_term_map
    let mut filtered_file_term_map = HashMap::new();
    let mut filtered_all_files = HashSet::new();

    for pathbuf in &all_files {
        if let Some(term_map) = file_term_map.get(pathbuf) {
            // Extract unique terms found in the file
            let matched_terms: HashSet<usize> = term_map.keys().copied().collect();

            // Evaluate the file against the AST, but we pass 'true' for ignore_negatives
            if plan.ast.evaluate(&matched_terms, &plan.term_indices, true) {
                filtered_file_term_map.insert(pathbuf.clone(), term_map.clone());
                filtered_all_files.insert(pathbuf.clone());
            } else if debug_mode {
                println!("DEBUG: Early filtering removed file: {pathbuf:?}");
            }
        } else if debug_mode {
            println!("DEBUG: File {pathbuf:?} not found in file_term_map during early filtering");
        }
    }

    // Replace the original maps with the filtered ones
    file_term_map = filtered_file_term_map;
    all_files = filtered_all_files;

    if debug_mode {
        println!(
            "DEBUG: After early filtering: {} files remain",
            all_files.len()
        );
        println!("DEBUG: all_files after early filtering: {all_files:?}");
    }

    let early_filter_duration = early_filter_start.elapsed();
    timings.early_filtering = Some(early_filter_duration);

    if debug_mode {
        println!(
            "DEBUG: Early AST filtering completed in {}",
            format_duration(early_filter_duration)
        );
    }

    let fm_duration = fm_start.elapsed();
    timings.filename_matching = Some(fm_duration);

    if debug_mode && include_filenames {
        println!(
            "DEBUG: Filename matching completed in {}",
            format_duration(fm_duration)
        );
    }

    // Handle files-only mode
    if *files_only {
        let mut res = Vec::new();
        for f in all_files {
            res.push(SearchResult {
                file: f.to_string_lossy().to_string(),
                lines: (1, 1),
                node_type: "file".to_string(),
                code: String::new(),
                symbol_signature: None,
                matched_by_filename: None,
                rank: None,
                score: None,
                tfidf_score: None,
                bm25_score: None,
                tfidf_rank: None,
                bm25_rank: None,
                new_score: None,
                hybrid2_rank: None,
                combined_score_rank: None,
                file_unique_terms: None,
                file_total_matches: None,
                file_match_rank: None,
                block_unique_terms: None,
                block_total_matches: None,
                parent_file_id: None,
                block_id: None,
                matched_keywords: None,
                matched_lines: None,
                tokenized_content: None,
<<<<<<< HEAD
                lsp_info: None,
=======
                parent_context: None,
>>>>>>> 25c34557
            });
        }
        let mut limited = apply_limits(res, *max_results, *max_bytes, *max_tokens);

        // No caching for files-only mode
        limited.cached_blocks_skipped = None;

        // Set total search time
        timings.total_search_time = Some(total_start.elapsed());

        // Print timing information
        print_timings(&timings);

        return Ok(limited);
    }

    // Apply early caching if session is provided - AFTER getting ripgrep results but BEFORE processing
    let ec_start = Instant::now();
    let mut early_skipped_count = 0;
    if let Some(session_id) = effective_session {
        // Get the raw query string for caching
        let raw_query = if queries.len() > 1 {
            queries.join(" AND ")
        } else {
            queries[0].clone()
        };

        if debug_mode {
            println!(
                "DEBUG: Starting early caching for session: {session_id} with query: {raw_query}"
            );
            // Print cache contents before filtering
            if let Err(e) = cache::debug_print_cache(session_id, &raw_query) {
                eprintln!("Error printing cache: {e}");
            }
        }

        // Filter matched lines using the cache
        match cache::filter_matched_lines_with_cache(&mut file_term_map, session_id, &raw_query) {
            Ok(skipped) => {
                if debug_mode {
                    println!("DEBUG: Early caching skipped {skipped} matched lines");
                }
                early_skipped_count = skipped;
            }
            Err(e) => {
                // Log the error but continue without early caching
                eprintln!("Error applying early cache: {e}");
            }
        }

        // Update all_files based on the filtered file_term_map
        // Intersect with existing all_files to preserve filtering
        let cached_files = file_term_map.keys().cloned().collect::<HashSet<_>>();
        all_files = all_files.intersection(&cached_files).cloned().collect();

        if debug_mode {
            println!("DEBUG: all_files after caching: {all_files:?}");
        }
    }

    let ec_duration = ec_start.elapsed();
    timings.early_caching = Some(ec_duration);

    if debug_mode && effective_session.is_some() {
        println!(
            "DEBUG: Early caching completed in {}",
            format_duration(ec_duration)
        );
    }

    // OPTIMIZATION: Early ranking and batch processing
    let early_ranking_start = Instant::now();

    // Step 1: Calculate early scores for all files
    if debug_mode {
        println!(
            "DEBUG: Starting early ranking for {} files...",
            all_files.len()
        );
    }

    // Prepare data for early ranking
    let mut file_matches_vec = Vec::new();
    let mut file_sizes = HashMap::new();

    // Quick estimate of file sizes (in lines) - we'll use a rough estimate for now
    // In production, you might want to cache these or get actual line counts
    for pathbuf in &all_files {
        if let Some(term_map) = file_term_map.get(pathbuf) {
            // Convert HashMap<usize, HashSet<usize>> to HashMap<usize, Vec<usize>>
            let converted_map: HashMap<usize, Vec<usize>> = term_map
                .iter()
                .map(|(&term_idx, line_set)| {
                    let mut lines: Vec<usize> = line_set.iter().copied().collect();
                    lines.sort(); // Sort for deterministic ordering
                    (term_idx, lines)
                })
                .collect();

            file_matches_vec.push((pathbuf.clone(), converted_map));

            // Estimate file size based on matched lines (rough heuristic)
            let max_line = term_map
                .values()
                .flat_map(|lines| lines.iter())
                .max()
                .copied()
                .unwrap_or(100);
            file_sizes.insert(pathbuf.clone(), max_line + 100); // Add buffer for unmatched lines
        }
    }

    // Perform early ranking
    let ranked_files =
        early_ranker::rank_files_early(file_matches_vec, queries, &plan.term_indices, &file_sizes);

    let early_ranking_duration = early_ranking_start.elapsed();
    timings.early_ranking = Some(early_ranking_duration);
    if debug_mode {
        println!(
            "DEBUG: Early ranking completed in {} - Ranked {} files",
            format_duration(early_ranking_duration),
            ranked_files.len()
        );
    }

    // Step 2: Process files in batches until limits are satisfied
    let rp_start = Instant::now();
    if debug_mode {
        println!("DEBUG: Starting batch processing of top-ranked files...");
    }

    let mut final_results = Vec::new();

    // Track granular timing for result processing stages
    let mut total_file_io_time = Duration::new(0, 0);
    let mut total_line_collection_time = Duration::new(0, 0);
    let mut total_ast_parsing_time = Duration::new(0, 0);
    let mut total_block_extraction_time = Duration::new(0, 0);
    let _total_result_building_time = Duration::new(0, 0);

    // Track granular timing for AST parsing sub-steps
    let mut total_ast_parsing_language_init_time = Duration::new(0, 0);
    let mut total_ast_parsing_parser_init_time = Duration::new(0, 0);
    let mut total_ast_parsing_tree_parsing_time = Duration::new(0, 0);
    let mut total_ast_parsing_line_map_building_time = Duration::new(0, 0);

    // Track granular timing for block extraction sub-steps
    let mut total_block_extraction_code_structure_time = Duration::new(0, 0);
    let mut total_block_extraction_filtering_time = Duration::new(0, 0);
    let mut total_block_extraction_result_building_time = Duration::new(0, 0);

    // Track detailed result building timings
    let mut total_term_matching_time = Duration::new(0, 0);
    let mut total_compound_processing_time = Duration::new(0, 0);
    let mut total_line_matching_time = Duration::new(0, 0);
    let mut total_result_creation_time = Duration::new(0, 0);
    let mut total_synchronization_time = Duration::new(0, 0);
    let mut total_uncovered_lines_time = Duration::new(0, 0);

    // Batch processing parameters
    const BATCH_SIZE: usize = 100;
    let estimated_files_needed = early_ranker::estimate_files_needed(
        *max_results,
        *max_tokens,
        250, // Average tokens per result estimate
    );

    let mut files_processed = 0;
    let mut batch_number = 0;
    let mut should_continue = true;

    // Track total files available for accurate skipped file count
    let total_ranked_files = ranked_files.len();

    // Process files in batches
    for batch in ranked_files.chunks(BATCH_SIZE) {
        if !should_continue {
            break;
        }

        batch_number += 1;
        if debug_mode {
            println!(
                "DEBUG: Processing batch {} ({} files)",
                batch_number,
                batch.len()
            );
        }

        let batch_start = Instant::now();
        let mut batch_results = Vec::new();

        for early_rank_result in batch {
            let pathbuf = &early_rank_result.path;
            if debug_mode {
                println!(
                    "DEBUG: Processing file: {pathbuf:?} (early score: {:.4})",
                    early_rank_result.score
                );
            }

            // Get the term map for this file
            if let Some(term_map) = file_term_map.get(pathbuf) {
                if debug_mode {
                    println!("DEBUG: Term map for file: {term_map:?}");
                }

                // Gather matched lines - measure line collection time
                let line_collection_start = Instant::now();
                let mut all_lines = HashSet::new();
                for lineset in term_map.values() {
                    all_lines.extend(lineset.iter());
                }
                let line_collection_duration = line_collection_start.elapsed();
                total_line_collection_time += line_collection_duration;

                if debug_mode {
                    println!(
                        "DEBUG: Found {} matched lines in file in {}",
                        all_lines.len(),
                        format_duration(line_collection_duration)
                    );
                }

                // Process file with matched lines
                let filename_matched_queries = HashSet::new();

                // Create a list of term pairs for backward compatibility
                let term_pairs: Vec<(String, String)> = plan
                    .term_indices
                    .keys()
                    .map(|term| (term.clone(), term.clone()))
                    .collect();

                let pparams = FileProcessingParams {
                    path: pathbuf,
                    line_numbers: &all_lines,
                    allow_tests: *allow_tests,
                    term_matches: term_map,
                    num_queries: plan.term_indices.len(),
                    filename_matched_queries,
                    queries_terms: &[term_pairs],
                    preprocessed_queries: None,
                    no_merge: *no_merge,
                    query_plan: &plan,
                    lsp: options.lsp,
                };

                if debug_mode {
                    println!(
                        "DEBUG: Processing file with params: {}",
                        pparams.path.display()
                    );
                }

                // Process file and track granular timings
                match process_file_with_results(&pparams) {
                    Ok((mut file_res, file_timings)) => {
                        // Accumulate granular timings from file processing
                        if let Some(duration) = file_timings.file_io {
                            total_file_io_time += duration;
                        }
                        if let Some(duration) = file_timings.ast_parsing {
                            total_ast_parsing_time += duration;
                        }
                        if let Some(duration) = file_timings.block_extraction {
                            total_block_extraction_time += duration;
                        }

                        // Add the new granular timings for AST parsing sub-steps
                        if let Some(duration) = file_timings.ast_parsing_language_init {
                            total_ast_parsing_language_init_time += duration;
                            if debug_mode {
                                println!(
                                    "DEBUG:     - Language init: {}",
                                    format_duration(duration)
                                );
                            }
                        }
                        if let Some(duration) = file_timings.ast_parsing_parser_init {
                            total_ast_parsing_parser_init_time += duration;
                            if debug_mode {
                                println!("DEBUG:     - Parser init: {}", format_duration(duration));
                            }
                        }
                        if let Some(duration) = file_timings.ast_parsing_tree_parsing {
                            total_ast_parsing_tree_parsing_time += duration;
                            if debug_mode {
                                println!(
                                    "DEBUG:     - Tree parsing: {}",
                                    format_duration(duration)
                                );
                            }
                        }
                        if let Some(duration) = file_timings.ast_parsing_line_map_building {
                            total_ast_parsing_line_map_building_time += duration;
                            if debug_mode {
                                println!(
                                    "DEBUG:     - Line map building: {}",
                                    format_duration(duration)
                                );
                            }
                        }

                        // Add the new granular timings for block extraction sub-steps
                        if let Some(duration) = file_timings.block_extraction_code_structure {
                            total_block_extraction_code_structure_time += duration;
                            if debug_mode {
                                println!(
                                    "DEBUG:     - Code structure finding: {}",
                                    format_duration(duration)
                                );
                            }
                        }
                        if let Some(duration) = file_timings.block_extraction_filtering {
                            total_block_extraction_filtering_time += duration;
                            if debug_mode {
                                println!("DEBUG:     - Filtering: {}", format_duration(duration));
                            }
                        }
                        if let Some(duration) = file_timings.block_extraction_result_building {
                            total_block_extraction_result_building_time += duration;
                            if debug_mode {
                                println!(
                                    "DEBUG:     - Result building: {}",
                                    format_duration(duration)
                                );
                            }
                        }

                        // Add the detailed result building timings
                        if let Some(duration) = file_timings.result_building_term_matching {
                            total_term_matching_time += duration;
                            if debug_mode {
                                println!(
                                    "DEBUG:     - Term matching: {}",
                                    format_duration(duration)
                                );
                            }
                        }
                        if let Some(duration) = file_timings.result_building_compound_processing {
                            total_compound_processing_time += duration;
                            if debug_mode {
                                println!(
                                    "DEBUG:     - Compound processing: {}",
                                    format_duration(duration)
                                );
                            }
                        }
                        if let Some(duration) = file_timings.result_building_line_matching {
                            total_line_matching_time += duration;
                            if debug_mode {
                                println!(
                                    "DEBUG:     - Line matching: {}",
                                    format_duration(duration)
                                );
                            }
                        }
                        if let Some(duration) = file_timings.result_building_result_creation {
                            total_result_creation_time += duration;
                            if debug_mode {
                                println!(
                                    "DEBUG:     - Result creation: {}",
                                    format_duration(duration)
                                );
                            }
                        }
                        if let Some(duration) = file_timings.result_building_synchronization {
                            total_synchronization_time += duration;
                            if debug_mode {
                                println!(
                                    "DEBUG:     - Synchronization: {}",
                                    format_duration(duration)
                                );
                            }
                        }
                        if let Some(duration) = file_timings.result_building_uncovered_lines {
                            total_uncovered_lines_time += duration;
                            if debug_mode {
                                println!(
                                    "DEBUG:     - Uncovered lines: {}",
                                    format_duration(duration)
                                );
                            }
                        }

                        if debug_mode {
                            println!("DEBUG: Got {} results from file processing", file_res.len());
                            if let Some(duration) = file_timings.file_io {
                                println!("DEBUG:   File I/O time: {}", format_duration(duration));
                            }
                            if let Some(duration) = file_timings.ast_parsing {
                                println!(
                                    "DEBUG:   AST parsing time: {}",
                                    format_duration(duration)
                                );
                            }
                            if let Some(duration) = file_timings.block_extraction {
                                println!(
                                    "DEBUG:   Block extraction time: {}",
                                    format_duration(duration)
                                );
                            }
                            if let Some(duration) = file_timings.block_extraction_result_building {
                                println!(
                                    "DEBUG:   Result building time: {}",
                                    format_duration(duration)
                                );
                            }
                        }
                        batch_results.append(&mut file_res);
                    }
                    Err(e) => {
                        if debug_mode {
                            println!("DEBUG: Error processing file: {e:?}");
                        }
                    }
                }
            } else {
                // This should never happen, but keep for safety
                if debug_mode {
                    println!("DEBUG: ERROR - File {pathbuf:?} not found in file_term_map but was in all_files");
                }
            }

            files_processed += 1;
        }

        // After processing batch, check if we should continue
        if debug_mode {
            println!(
                "DEBUG: Batch {} completed in {} - Got {} results",
                batch_number,
                format_duration(batch_start.elapsed()),
                batch_results.len()
            );
        }

        // Add batch results to final results
        final_results.append(&mut batch_results);

        // Check if we have enough results or files processed
        if files_processed >= estimated_files_needed {
            if debug_mode {
                println!(
                    "DEBUG: Stopping batch processing - processed {files_processed} files (estimated need: {estimated_files_needed})"
                );
            }
            should_continue = false;
        }

        // Also check if we already have way more results than needed
        // Use a more conservative multiplier aligned with our 1.5x buffer strategy
        if let Some(max_res) = max_results {
            let buffered_max_results = (*max_res as f64 * 2.0).ceil() as usize; // 2x buffer for safety
            if final_results.len() > buffered_max_results {
                if debug_mode {
                    println!(
                        "DEBUG: Stopping batch processing - have {} results (2x buffered max_results: {})",
                        final_results.len(),
                        buffered_max_results
                    );
                }
                should_continue = false;
            }
        }
    }

    let rp_duration = rp_start.elapsed();
    // Calculate the total time spent on detailed result building operations
    let detailed_result_building_time = total_term_matching_time
        + total_compound_processing_time
        + total_line_matching_time
        + total_result_creation_time
        + total_synchronization_time
        + total_uncovered_lines_time;

    // Calculate the result building time as the remaining time after accounting for other operations
    let accounted_time = total_file_io_time
        + total_line_collection_time
        + total_ast_parsing_time
        + total_block_extraction_time;
    let remaining_time = if rp_duration > accounted_time {
        rp_duration - accounted_time
    } else {
        // Use the sum of detailed timings if available, otherwise fallback to block extraction result building time
        if detailed_result_building_time > Duration::new(0, 0) {
            detailed_result_building_time
        } else {
            total_block_extraction_result_building_time
        }
    };

    timings.result_processing = Some(rp_duration);
    timings.result_processing_file_io = Some(total_file_io_time);
    timings.result_processing_line_collection = Some(total_line_collection_time);
    timings.result_processing_ast_parsing = Some(total_ast_parsing_time);
    timings.result_processing_block_extraction = Some(total_block_extraction_time);
    timings.result_processing_result_building = Some(remaining_time);

    // Set the detailed result building timings
    timings.result_processing_term_matching = Some(total_term_matching_time);
    timings.result_processing_compound_processing = Some(total_compound_processing_time);
    timings.result_processing_line_matching = Some(total_line_matching_time);
    timings.result_processing_result_creation = Some(total_result_creation_time);
    timings.result_processing_synchronization = Some(total_synchronization_time);
    timings.result_processing_uncovered_lines = Some(total_uncovered_lines_time);

    // Set the granular AST parsing sub-step timings
    timings.result_processing_ast_parsing_language_init =
        Some(total_ast_parsing_language_init_time);
    timings.result_processing_ast_parsing_parser_init = Some(total_ast_parsing_parser_init_time);
    timings.result_processing_ast_parsing_tree_parsing = Some(total_ast_parsing_tree_parsing_time);
    timings.result_processing_ast_parsing_line_map_building =
        Some(total_ast_parsing_line_map_building_time);

    // Set the granular block extraction sub-step timings
    timings.result_processing_block_extraction_code_structure =
        Some(total_block_extraction_code_structure_time);
    timings.result_processing_block_extraction_filtering =
        Some(total_block_extraction_filtering_time);
    timings.result_processing_block_extraction_result_building =
        Some(total_block_extraction_result_building_time);

    if debug_mode {
        println!(
            "DEBUG: Result processing completed in {} - Generated {} results",
            format_duration(rp_duration),
            final_results.len()
        );
        println!("DEBUG: Granular result processing timings:");
        println!("DEBUG:   File I/O: {}", format_duration(total_file_io_time));
        println!(
            "DEBUG:   Line collection: {}",
            format_duration(total_line_collection_time)
        );
        println!(
            "DEBUG:   AST parsing: {}",
            format_duration(total_ast_parsing_time)
        );
        println!(
            "DEBUG:     - Language init: {}",
            format_duration(total_ast_parsing_language_init_time)
        );
        println!(
            "DEBUG:     - Parser init: {}",
            format_duration(total_ast_parsing_parser_init_time)
        );
        println!(
            "DEBUG:     - Tree parsing: {}",
            format_duration(total_ast_parsing_tree_parsing_time)
        );
        println!(
            "DEBUG:     - Line map building: {}",
            format_duration(total_ast_parsing_line_map_building_time)
        );
        println!(
            "DEBUG:   Block extraction: {}",
            format_duration(total_block_extraction_time)
        );
        println!(
            "DEBUG:     - Code structure finding: {}",
            format_duration(total_block_extraction_code_structure_time)
        );
        println!(
            "DEBUG:     - Filtering: {}",
            format_duration(total_block_extraction_filtering_time)
        );
        println!(
            "DEBUG:     - Result building: {}",
            format_duration(total_block_extraction_result_building_time)
        );
        println!(
            "DEBUG:   Result building: {}",
            format_duration(remaining_time)
        );
    }
    // Rank results (skip if exact flag is set)
    let rr_start = Instant::now();
    if debug_mode {
        if *exact {
            println!("DEBUG: Skipping result ranking due to exact flag being set");
        } else {
            println!("DEBUG: Starting result ranking...");
        }
    }

    if !*exact {
        // Only perform ranking if exact flag is not set
        rank_search_results(&mut final_results, queries, reranker, *question);

        // Apply deterministic secondary sort to ensure consistent ordering for results with equal scores
        // This prevents non-deterministic behavior when results have the same ranking score
        final_results.sort_by(|a, b| {
            // First sort by score (if available), then by file path, then by line number
            match (a.rank, b.rank) {
                (Some(rank_a), Some(rank_b)) => {
                    // If ranks are different, use rank ordering
                    match rank_a.cmp(&rank_b) {
                        std::cmp::Ordering::Equal => {
                            // If ranks are equal, use deterministic secondary sort
                            (&a.file, a.lines.0).cmp(&(&b.file, b.lines.0))
                        }
                        other => other,
                    }
                }
                (Some(_), None) => std::cmp::Ordering::Less,
                (None, Some(_)) => std::cmp::Ordering::Greater,
                (None, None) => {
                    // If no ranks, sort by file path and line number
                    (&a.file, a.lines.0).cmp(&(&b.file, b.lines.0))
                }
            }
        });
    } else {
        // For exact searches, always apply deterministic sort
        final_results.sort_by(|a, b| (&a.file, a.lines.0).cmp(&(&b.file, b.lines.0)));
    }

    let rr_duration = rr_start.elapsed();
    timings.result_ranking = Some(rr_duration);

    if debug_mode {
        if *exact {
            println!(
                "DEBUG: Result ranking skipped in {}",
                format_duration(rr_duration)
            );
        } else {
            println!(
                "DEBUG: Result ranking completed in {}",
                format_duration(rr_duration)
            );
        }
    }

    // We'll move the caching step AFTER limiting results
    let mut skipped_count = early_skipped_count;
    let filtered_results = final_results;

    // Apply limits
    let la_start = Instant::now();
    if debug_mode {
        println!("DEBUG: Starting limit application...");
    }

    // First apply limits to the results
    let mut limited = apply_limits(filtered_results, *max_results, *max_bytes, *max_tokens);

    // Calculate files skipped due to early termination
    let files_skipped_early_termination = total_ranked_files.saturating_sub(files_processed);

    // Set the files skipped due to early termination
    limited.files_skipped_early_termination = if files_skipped_early_termination > 0 {
        Some(files_skipped_early_termination)
    } else {
        None
    };

    // Measure limit application timing immediately after limits are applied
    let la_duration = la_start.elapsed();
    timings.limit_application = Some(la_duration);

    if debug_mode {
        println!(
            "DEBUG: Limit application completed in {}",
            format_duration(la_duration)
        );
        if files_skipped_early_termination > 0 {
            println!(
                "DEBUG: Files skipped due to early termination: {files_skipped_early_termination}"
            );
        }
    }

    // Then apply caching AFTER limiting results
    let fc_start = Instant::now();

    if let Some(session_id) = effective_session {
        // Get the raw query string for caching
        let raw_query = if queries.len() > 1 {
            queries.join(" AND ")
        } else {
            queries[0].clone()
        };

        if debug_mode {
            println!(
                "DEBUG: Starting final caching for session: {session_id} with query: {raw_query}"
            );
            println!("DEBUG: Already skipped {early_skipped_count} lines in early caching");
            // Print cache contents before filtering
            if let Err(e) = cache::debug_print_cache(session_id, &raw_query) {
                eprintln!("Error printing cache: {e}");
            }
        }

        // Filter results using the cache - but only to count skipped blocks, not to filter
        match cache::filter_results_with_cache(&limited.results, session_id, &raw_query) {
            Ok((_, cached_skipped)) => {
                if debug_mode {
                    println!("DEBUG: Final caching found {cached_skipped} cached blocks");
                    println!(
                        "DEBUG: Total skipped (early + final): {}",
                        early_skipped_count + cached_skipped
                    );
                }

                skipped_count += cached_skipped;
            }
            Err(e) => {
                // Log the error but continue without caching
                eprintln!("Error checking cache: {e}");
            }
        }

        // Update the cache with the limited results
        if let Err(e) = cache::add_results_to_cache(&limited.results, session_id, &raw_query) {
            eprintln!("Error adding results to cache: {e}");
        }

        if debug_mode {
            println!("DEBUG: Added limited results to cache before merging");
            // Print cache contents after adding new results
            if let Err(e) = cache::debug_print_cache(session_id, &raw_query) {
                eprintln!("Error printing updated cache: {e}");
            }
        }
    }

    // Set the cached blocks skipped count
    limited.cached_blocks_skipped = if skipped_count > 0 {
        Some(skipped_count)
    } else {
        None
    };

    let fc_duration = fc_start.elapsed();
    timings.final_caching = Some(fc_duration);

    if debug_mode && effective_session.is_some() {
        println!(
            "DEBUG: Final caching completed in {}",
            format_duration(fc_duration)
        );
    }

    // Optional block merging - AFTER initial caching
    let bm_start = Instant::now();
    if debug_mode && !limited.results.is_empty() && !*no_merge {
        println!("DEBUG: Starting block merging...");
    }

    let mut final_results = if !limited.results.is_empty() && !*no_merge {
        use probe_code::search::block_merging::merge_ranked_blocks;
        let merged = merge_ranked_blocks(limited.results.clone(), *merge_threshold);

        let bm_duration = bm_start.elapsed();
        timings.block_merging = Some(bm_duration);

        if debug_mode {
            println!(
                "DEBUG: Block merging completed in {} - Merged result count: {}",
                format_duration(bm_duration),
                merged.len()
            );
        }

        // Create the merged results
        let merged_results = LimitedSearchResults {
            results: merged.clone(),
            skipped_files: limited.skipped_files,
            limits_applied: limited.limits_applied,
            cached_blocks_skipped: limited.cached_blocks_skipped,
            files_skipped_early_termination: limited.files_skipped_early_termination,
        };

        // Update the cache with the merged results (after merging)
        if let Some(session_id) = effective_session {
            // Get the raw query string for caching
            let raw_query = if queries.len() > 1 {
                queries.join(" AND ")
            } else {
                queries[0].clone()
            };

            if let Err(e) = cache::add_results_to_cache(&merged, session_id, &raw_query) {
                eprintln!("Error adding merged results to cache: {e}");
            }

            if debug_mode {
                println!("DEBUG: Added merged results to cache after merging");
                // Print cache contents after adding merged results
                if let Err(e) = cache::debug_print_cache(session_id, &raw_query) {
                    eprintln!("Error printing updated cache: {e}");
                }
            }
        }

        merged_results
    } else {
        let bm_duration = bm_start.elapsed();
        timings.block_merging = Some(bm_duration);

        if debug_mode && !*no_merge {
            println!(
                "DEBUG: Block merging skipped (no results or disabled) - {}",
                format_duration(bm_duration)
            );
        }

        limited
    };

    // Print the session ID to the console if it was generated or provided
    if let Some(session_id) = effective_session {
        if session_was_generated {
            println!("Session ID: {session_id} (generated - ALWAYS USE IT in future sessions for caching)");
        } else {
            println!("Session ID: {session_id}");
        }
    }

    // Add LSP enrichment if enabled
    if options.lsp && !final_results.results.is_empty() {
        if debug_mode {
            println!(
                "DEBUG: Starting LSP enrichment for {} results",
                final_results.results.len()
            );
        }

        // Enrich results with LSP information
        if let Err(e) = crate::search::lsp_enrichment::enrich_results_with_lsp(
            &mut final_results.results,
            debug_mode,
        ) {
            if debug_mode {
                println!("DEBUG: LSP enrichment failed: {e}");
            }
            // Continue even if LSP enrichment fails
        } else if debug_mode {
            // Debug: check how many results have LSP info after enrichment
            let enriched_count = final_results
                .results
                .iter()
                .filter(|r| r.lsp_info.is_some())
                .count();
            println!(
                "DEBUG: After enrichment, {}/{} results have LSP info",
                enriched_count,
                final_results.results.len()
            );
        }
    }

    // Set total search time
    timings.total_search_time = Some(total_start.elapsed());

    // Print timing information
    print_timings(&timings);

    // Stop the timeout thread
    timeout_handle.store(true, std::sync::atomic::Ordering::SeqCst);

    if debug_mode && options.lsp {
        let enriched_count = final_results
            .results
            .iter()
            .filter(|r| r.lsp_info.is_some())
            .count();
        println!(
            "DEBUG: Returning {} results, {} with LSP info",
            final_results.results.len(),
            enriched_count
        );
    }

    Ok(final_results)
}

/// Helper function to search files using structured patterns from a QueryPlan.
/// This function uses ripgrep's optimized search engine for maximum performance
/// and collects matches by term indices. It uses the file_list_cache to get a filtered
/// list of files respecting ignore patterns.
///
/// # Arguments
/// * `root_path` - The base path to search in
/// * `plan` - The parsed query plan
/// * `patterns` - The generated regex patterns with their term indices
/// * `config` - Search configuration options
/// * `search_filters` - File filtering options
pub fn search_with_structured_patterns(
    root_path_str: &Path,
    _plan: &QueryPlan,
    patterns: &[(String, HashSet<usize>)],
    config: &SearchConfig,
    search_filters: &SearchFilters,
) -> Result<HashMap<PathBuf, HashMap<usize, HashSet<usize>>>> {
    // Resolve the path if it's a special format (e.g., "go:github.com/user/repo")
    let root_path = if let Some(path_str) = root_path_str.to_str() {
        match resolve_path(path_str) {
            Ok(resolved_path) => {
                if std::env::var("PROBE_DEBUG").unwrap_or_default() == "1" {
                    println!(
                        "DEBUG: Resolved path '{}' to '{}'",
                        path_str,
                        resolved_path.display()
                    );
                }
                resolved_path
            }
            Err(err) => {
                if std::env::var("PROBE_DEBUG").unwrap_or_default() == "1" {
                    println!("DEBUG: Failed to resolve path '{path_str}': {err}");
                }
                // Fall back to the original path
                root_path_str.to_path_buf()
            }
        }
    } else {
        // If we can't convert the path to a string, use it as is
        root_path_str.to_path_buf()
    };
    use crate::search::ripgrep_searcher::RipgrepSearcher;

    let debug_mode = std::env::var("PROBE_DEBUG").unwrap_or_default() == "1";
    let search_start = Instant::now();

    // Step 1: Create pattern matching infrastructure (SIMD, RipgrepSearcher, or RegexSet)
    if debug_mode {
        println!("DEBUG: Starting parallel structured pattern search...");
        println!(
            "DEBUG: Creating pattern matcher from {} patterns",
            patterns.len()
        );
    }

    // Extract just the patterns for matching
    let pattern_strings: Vec<String> = patterns.iter().map(|(p, _)| p.clone()).collect();

    // Try to use SIMD pattern matching first if enabled and patterns are simple enough
    let use_simd = crate::search::simd_pattern_matching::is_simd_pattern_matching_enabled()
        && pattern_strings
            .iter()
            .all(|p| !p.contains(r"\b") && !p.contains("(?i)"));

    let simd_matcher = if use_simd {
        if debug_mode {
            println!(
                "DEBUG: Using SIMD pattern matching for {} patterns",
                pattern_strings.len()
            );
        }
        Some(SimdPatternMatcher::with_patterns(pattern_strings.clone()))
    } else {
        if debug_mode {
            println!("DEBUG: Using RipgrepSearcher for complex patterns");
        }
        None
    };

    // Create RipgrepSearcher as fallback when SIMD is not available
    let searcher = if !use_simd {
        // Format patterns for case-insensitive ripgrep search
        let formatted_patterns: Vec<String> =
            pattern_strings.iter().map(|p| format!("(?i){p}")).collect();
        Some(RipgrepSearcher::new(&formatted_patterns, true)?)
    } else {
        None
    };

    // Create a mapping from pattern index to term indices
    let pattern_to_terms: Vec<HashSet<usize>> =
        patterns.iter().map(|(_, terms)| terms.clone()).collect();

    if debug_mode {
        if use_simd {
            println!("DEBUG: SIMD pattern matcher created successfully");
        } else {
            println!("DEBUG: RipgrepSearcher created successfully with SIMD optimizations");
        }
    }

    // Step 2: Get filtered file list from cache
    if debug_mode {
        println!("DEBUG: Getting filtered file list from cache");
        println!("DEBUG: Custom ignore patterns: {:?}", config.custom_ignores);
    }

    // Use file_list_cache to get a filtered list of files, with language filtering if specified
    let initial_file_list = crate::search::file_list_cache::get_file_list_by_language(
        &root_path,
        config.allow_tests,
        config.custom_ignores,
        config.language,
        config.no_gitignore,
    )?;

    // Apply search filters to further filter the file list
    let filtered_files = if !search_filters.is_empty() {
        if debug_mode {
            println!(
                "DEBUG: Applying search filters to {} files",
                initial_file_list.files.len()
            );
        }

        let filtered: Vec<PathBuf> = initial_file_list
            .files
            .iter()
            .filter(|file_path| {
                let matches = search_filters.matches_file(file_path);
                if debug_mode && !matches {
                    println!("DEBUG: Filter excluded file: {file_path:?}");
                }
                matches
            })
            .cloned()
            .collect();

        if debug_mode {
            println!(
                "DEBUG: Search filters kept {} out of {} files",
                filtered.len(),
                initial_file_list.files.len()
            );
        }

        filtered
    } else {
        if debug_mode {
            println!(
                "DEBUG: No search filters active, using all {} files",
                initial_file_list.files.len()
            );
        }
        initial_file_list.files.clone()
    };

    // Create a new file list structure with the filtered files
    let file_list = probe_code::search::file_list_cache::FileList {
        files: filtered_files,
        created_at: initial_file_list.created_at,
    };

    if debug_mode {
        println!("DEBUG: Got {} files after filtering", file_list.files.len());
        if use_simd {
            println!("DEBUG: Starting parallel file processing with SIMD");
        } else {
            println!("DEBUG: Starting parallel file processing with ripgrep");
        }
    }

    // Step 3: Process files in parallel using either SIMD or ripgrep
    let result = if use_simd {
        // Use SIMD-based search with deterministic collection
        let simd_matcher = Arc::new(simd_matcher);
        let pattern_to_terms = Arc::new(pattern_to_terms);

        // Sort files for deterministic processing order to fix non-deterministic behavior
        let mut sorted_files = file_list.files.clone();
        sorted_files.sort();

        // Collect results in parallel first, then sort for deterministic order
        let results_vec: Vec<_> = sorted_files
            .par_iter()
            .filter_map(|file_path| {
                let simd_matcher = Arc::clone(&simd_matcher);
                let pattern_to_terms = Arc::clone(&pattern_to_terms);

                // Search file with SIMD pattern matching
                match search_file_with_simd(file_path, &simd_matcher, &pattern_to_terms) {
                    Ok(term_map) => {
                        if !term_map.is_empty() {
                            if debug_mode {
                                println!(
                                    "DEBUG: File {:?} matched patterns with {} term indices",
                                    file_path,
                                    term_map.len()
                                );
                            }
                            Some((file_path.clone(), term_map))
                        } else {
                            None
                        }
                    }
                    Err(e) => {
                        if debug_mode {
                            println!("DEBUG: Error searching file {file_path:?}: {e:?}");
                        }
                        None
                    }
                }
            })
            .collect();

        // Convert to BTreeMap for deterministic ordering by file path
        let mut file_term_maps = std::collections::BTreeMap::new();
        for (path, term_map) in results_vec {
            file_term_maps.insert(path, term_map);
        }

        // Convert BTreeMap back to HashMap for compatibility with existing code
        file_term_maps.into_iter().collect::<HashMap<_, _>>()
    } else {
        // Use ripgrep-based search
        searcher
            .as_ref()
            .unwrap()
            .search_files_parallel(&file_list.files, &pattern_to_terms)?
    };

    let total_duration = search_start.elapsed();

    if debug_mode {
        println!(
            "DEBUG: Parallel ripgrep search completed in {} - Found matches in {} files",
            format_duration(total_duration),
            result.len()
        );
    }

    Ok(result)
}

/// Helper function to search a file with SIMD pattern matching
/// This function uses SIMD optimizations for fast multi-pattern searching
fn search_file_with_simd(
    file_path: &Path,
    simd_matcher: &Option<SimdPatternMatcher>,
    pattern_to_terms: &[HashSet<usize>],
) -> Result<HashMap<usize, HashSet<usize>>> {
    let mut term_map = HashMap::new();
    let debug_mode = std::env::var("PROBE_DEBUG").unwrap_or_default() == "1";

    // Define a reasonable maximum file size (e.g., 1MB)
    const MAX_FILE_SIZE: u64 = 1024 * 1024;

    // Skip symlinks and junctions entirely to avoid stack overflow
    use crate::path_safety;

    if path_safety::is_symlink_or_junction(file_path) {
        if debug_mode {
            println!("DEBUG: Skipping symlink/junction: {file_path:?}");
        }
        return Err(anyhow::anyhow!("Skipping symlink/junction"));
    }

    // Use the path as-is in CI to avoid any resolution issues
    let resolved_path = if path_safety::is_ci_environment() {
        file_path.to_path_buf()
    } else {
        // Only canonicalize if not in CI and not a symlink
        match std::fs::canonicalize(file_path) {
            Ok(path) => path,
            Err(_) => file_path.to_path_buf(), // Fall back to original path
        }
    };

    // Get file metadata to check size and file type
    let metadata = match std::fs::metadata(&resolved_path) {
        Ok(meta) => meta,
        Err(e) => {
            if debug_mode {
                println!("DEBUG: Error getting metadata for {resolved_path:?}: {e:?}");
            }
            return Err(anyhow::anyhow!("Failed to get file metadata: {}", e));
        }
    };

    // Check if the file is too large
    if metadata.len() > MAX_FILE_SIZE {
        if debug_mode {
            println!(
                "DEBUG: Skipping file {:?} - file too large ({} bytes > {} bytes limit)",
                resolved_path,
                metadata.len(),
                MAX_FILE_SIZE
            );
        }
        return Err(anyhow::anyhow!(
            "File too large: {} bytes (limit: {} bytes)",
            metadata.len(),
            MAX_FILE_SIZE
        ));
    }

    // Read the file content with proper error handling
    let content = match std::fs::read_to_string(&resolved_path) {
        Ok(content) => content,
        Err(e) => {
            if debug_mode {
                println!(
                    "DEBUG: Error reading file {:?}: {:?} (size: {} bytes)",
                    resolved_path,
                    e,
                    metadata.len()
                );
            }
            return Err(anyhow::anyhow!("Failed to read file: {}", e));
        }
    };

    // Process each line
    for (line_number, line) in content.lines().enumerate() {
        // Skip lines that are too long
        if line.len() > 2000 {
            if debug_mode {
                println!(
                    "DEBUG: Skipping line {} in file {:?} - line too long ({} characters)",
                    line_number + 1,
                    file_path,
                    line.len()
                );
            }
            continue;
        }

        // Use SIMD pattern matching if available
        if let Some(ref simd_matcher) = simd_matcher {
            if simd_matcher.has_match(line) {
                let simd_matches = simd_matcher.find_all_matches(line);
                for simd_match in simd_matches {
                    let pattern_idx = simd_match.pattern_index;
                    // Add matches for all terms associated with this pattern
                    for &term_idx in &pattern_to_terms[pattern_idx] {
                        term_map
                            .entry(term_idx)
                            .or_insert_with(HashSet::new)
                            .insert(line_number + 1); // Convert to 1-based line numbers
                    }
                }
            }
        }
    }

    Ok(term_map)
}

/// Normalize language aliases to their canonical names
/// This function maps language aliases like "ts" to their canonical names like "typescript"
fn normalize_language_alias(lang: &str) -> &str {
    match lang.to_lowercase().as_str() {
        "rs" => "rust",
        "js" | "jsx" => "javascript",
        "ts" | "tsx" => "typescript",
        "py" => "python",
        "h" => "c",
        "cc" | "cxx" | "hpp" | "hxx" => "cpp",
        "rb" => "ruby",
        "cs" => "csharp",
        _ => lang, // Return the original language if no alias is found
    }
}<|MERGE_RESOLUTION|>--- conflicted
+++ resolved
@@ -760,11 +760,8 @@
                 matched_keywords: None,
                 matched_lines: None,
                 tokenized_content: None,
-<<<<<<< HEAD
                 lsp_info: None,
-=======
                 parent_context: None,
->>>>>>> 25c34557
             });
         }
         let mut limited = apply_limits(res, *max_results, *max_bytes, *max_tokens);
