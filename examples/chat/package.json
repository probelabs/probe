{
  "name": "@probelabs/probe-chat",
  "version": "1.0.8",
  "description": "CLI and web interface for Probe code search (formerly @probelabs/probe-web and @probelabs/probe-chat)",
  "main": "index.js",
  "type": "module",
  "bin": {
    "probe-chat": "./bin/probe-chat.js",
    "probe-web": "./bin/probe-chat.js"
  },
  "scripts": {
    "start": "node index.js",
    "web": "node index.js --web",
    "build": "node build.js",
    "build:prod": "cross-env NODE_ENV=production node build.js",
    "test": "cross-env NODE_ENV=test node --test test/integration/chatFlows.test.js test/integration/toolCalling.test.js",
    "test:chat": "cross-env NODE_ENV=test node --test test/integration/chatFlows.test.js",
    "test:tools": "cross-env NODE_ENV=test node --test test/integration/toolCalling.test.js",
    "prepublishOnly": "chmod +x ./bin/probe-chat.js"
  },
  "keywords": [
    "probe",
    "code-search",
    "chat",
    "ai",
    "cli",
    "web"
  ],
  "author": "Leonid Bugaev",
  "license": "Apache-2.0",
  "dependencies": {
<<<<<<< HEAD
    "@ai-sdk/anthropic": "^1.2.0",
    "@ai-sdk/google": "^1.2.1",
    "@ai-sdk/openai": "^1.3.0",
=======
    "@ai-sdk/anthropic": "^2.0.8",
    "@ai-sdk/google": "^2.0.14",
    "@ai-sdk/openai": "^2.0.10",
    "@probelabs/probe": "file:../../npm",
>>>>>>> 6c2321cc
    "@opentelemetry/api": "^1.9.0",
    "@opentelemetry/exporter-trace-otlp-http": "^0.203.0",
    "@opentelemetry/resources": "^2.0.1",
    "@opentelemetry/sdk-node": "^0.203.0",
    "@opentelemetry/semantic-conventions": "^1.36.0",
<<<<<<< HEAD
    "@probelabs/probe": "*",
    "ai": "^4.2.0",
=======
    "@modelcontextprotocol/sdk": "^1.0.0",
    "ai": "^5.0.0",
>>>>>>> 6c2321cc
    "chalk": "^5.3.0",
    "commander": "^11.1.0",
    "dotenv": "^16.4.7",
    "glob": "^10.3.10",
    "inquirer": "^9.2.12",
    "ora": "^7.0.1",
    "tiktoken": "^1.0.20",
    "typescript": "^5.9.2",
    "typescript-language-server": "^5.0.0",
    "zod": "^3.24.2"
  },
  "devDependencies": {
    "cross-env": "^7.0.3",
    "esbuild": "^0.21.5"
  },
  "peerDependencies": {
    "aider-chat": ">=0.20.0"
  },
  "peerDependenciesMeta": {
    "aider-chat": {
      "optional": true
    }
  },
  "engines": {
    "node": ">=18.0.0"
  },
  "repository": {
    "type": "git",
    "url": "git+https://github.com/probelabs/probe.git"
  },
  "bugs": {
    "url": "https://github.com/probelabs/probe/issues"
  },
  "homepage": "https://github.com/probelabs/probe#readme",
  "publishConfig": {
    "access": "public"
  },
  "files": [
    "bin/",
    "storage/",
    "implement/",
    "test/",
    "index.js",
    "probeChat.js",
    "tokenCounter.js",
    "tokenUsageDisplay.js",
    "tools.js",
    "webServer.js",
    "auth.js",
    "probeTool.js",
    "cancelRequest.js",
    "telemetry.js",
    "fileSpanExporter.js",
    "appTracer.js",
    "index.html",
    "logo.png",
    "README.md",
    "TRACING.md",
    "LICENSE"
  ]
}<|MERGE_RESOLUTION|>--- conflicted
+++ resolved
@@ -29,28 +29,17 @@
   "author": "Leonid Bugaev",
   "license": "Apache-2.0",
   "dependencies": {
-<<<<<<< HEAD
-    "@ai-sdk/anthropic": "^1.2.0",
-    "@ai-sdk/google": "^1.2.1",
-    "@ai-sdk/openai": "^1.3.0",
-=======
     "@ai-sdk/anthropic": "^2.0.8",
     "@ai-sdk/google": "^2.0.14",
     "@ai-sdk/openai": "^2.0.10",
     "@probelabs/probe": "file:../../npm",
->>>>>>> 6c2321cc
     "@opentelemetry/api": "^1.9.0",
     "@opentelemetry/exporter-trace-otlp-http": "^0.203.0",
     "@opentelemetry/resources": "^2.0.1",
     "@opentelemetry/sdk-node": "^0.203.0",
     "@opentelemetry/semantic-conventions": "^1.36.0",
-<<<<<<< HEAD
-    "@probelabs/probe": "*",
-    "ai": "^4.2.0",
-=======
     "@modelcontextprotocol/sdk": "^1.0.0",
     "ai": "^5.0.0",
->>>>>>> 6c2321cc
     "chalk": "^5.3.0",
     "commander": "^11.1.0",
     "dotenv": "^16.4.7",
