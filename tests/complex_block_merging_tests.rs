--- conflicted
+++ resolved
@@ -36,12 +36,9 @@
         block_id: None,
         matched_keywords: None,
         tokenized_content: None,
-<<<<<<< HEAD
-        lsp_info: None,
-=======
-        parent_context: None,
-        matched_lines: None,
->>>>>>> 25c34557
+        lsp_info: None,
+        parent_context: None,
+        matched_lines: None,
     };
     let block2 = SearchResult {
     file: "mixed_types.rs".to_string(),
@@ -68,12 +65,9 @@
     block_id: None,
     matched_keywords: None,
     tokenized_content: None,
-<<<<<<< HEAD
-        lsp_info: None,
-=======
-            parent_context: None,
-        matched_lines: None,
->>>>>>> 25c34557
+        lsp_info: None,
+        parent_context: None,
+        matched_lines: None,
 };
 
     let block3 = SearchResult {
@@ -101,12 +95,9 @@
         block_id: None,
         matched_keywords: None,
         tokenized_content: None,
-<<<<<<< HEAD
-        lsp_info: None,
-=======
-            parent_context: None,
-        matched_lines: None,
->>>>>>> 25c34557
+        lsp_info: None,
+        parent_context: None,
+        matched_lines: None,
     };
 
     // Create a vector with all blocks
@@ -175,12 +166,9 @@
         block_id: None,
         matched_keywords: None,
         tokenized_content: None,
-<<<<<<< HEAD
-        lsp_info: None,
-=======
-        parent_context: None,
-        matched_lines: None,
->>>>>>> 25c34557
+        lsp_info: None,
+        parent_context: None,
+        matched_lines: None,
     };
 
     // Gap of 3 lines between block1 and block2
@@ -209,12 +197,9 @@
         block_id: None,
         matched_keywords: None,
         tokenized_content: None,
-<<<<<<< HEAD
-        lsp_info: None,
-=======
-            parent_context: None,
-        matched_lines: None,
->>>>>>> 25c34557
+        lsp_info: None,
+        parent_context: None,
+        matched_lines: None,
     };
 
     // Gap of 2 lines between block2 and block3
@@ -245,12 +230,9 @@
         block_id: None,
         matched_keywords: None,
         tokenized_content: None,
-<<<<<<< HEAD
-        lsp_info: None,
-=======
-        parent_context: None,
-        matched_lines: None,
->>>>>>> 25c34557
+        lsp_info: None,
+        parent_context: None,
+        matched_lines: None,
     };
 
     // Test with default threshold (5)
@@ -347,12 +329,9 @@
         block_id: None,
         matched_keywords: None,
         tokenized_content: None,
-<<<<<<< HEAD
-        lsp_info: None,
-=======
-            parent_context: None,
-        matched_lines: None,
->>>>>>> 25c34557
+        lsp_info: None,
+        parent_context: None,
+        matched_lines: None,
     };
 
     // Overlaps with block1 (lines 5-7 are shared)
@@ -381,12 +360,9 @@
         block_id: None,
         matched_keywords: None,
         tokenized_content: None,
-<<<<<<< HEAD
-        lsp_info: None,
-=======
-            parent_context: None,
-        matched_lines: None,
->>>>>>> 25c34557
+        lsp_info: None,
+        parent_context: None,
+        matched_lines: None,
     };
 
     // Create a vector with both blocks
@@ -562,12 +538,9 @@
         block_id: Some(0),
         matched_keywords: None,
         tokenized_content: None,
-<<<<<<< HEAD
-        lsp_info: None,
-=======
-            parent_context: None,
-        matched_lines: None,
->>>>>>> 25c34557
+        lsp_info: None,
+        parent_context: None,
+        matched_lines: None,
     };
 
     // Child block (method inside the struct)
@@ -596,12 +569,9 @@
         block_id: Some(1),
         matched_keywords: None,
         tokenized_content: None,
-<<<<<<< HEAD
-        lsp_info: None,
-=======
-        parent_context: None,
-        matched_lines: None,
->>>>>>> 25c34557
+        lsp_info: None,
+        parent_context: None,
+        matched_lines: None,
     };
 
     // Create a vector with both blocks
