use anyhow::{Context, Result};
use clap::{CommandFactory, Parser as ClapParser};
use colored::*;
use std::collections::{HashMap, HashSet};
use std::path::PathBuf;
use std::time::Instant;
use tracing_subscriber::EnvFilter;

mod cli;
mod grep;

use cli::{Args, Commands};
use probe_code::{
    extract::{handle_extract, ExtractOptions},
    lsp_integration::management::LspManager,
    search::{format_and_print_search_results, perform_probe, SearchOptions},
};

struct SearchParams {
    pattern: String,
    paths: Vec<PathBuf>,
    files_only: bool,
    ignore: Vec<String>,
    exclude_filenames: bool,
    reranker: String,
    frequency_search: bool,
    exact: bool,
    language: Option<String>,
    max_results: Option<usize>,
    max_bytes: Option<usize>,
    max_tokens: Option<usize>,
    allow_tests: bool,
    no_merge: bool,
    merge_threshold: Option<usize>,
    dry_run: bool,
    format: String,
    session: Option<String>,
    timeout: u64,
    question: Option<String>,
    no_gitignore: bool,
    lsp: bool,
}

struct BenchmarkParams {
    bench: Option<String>,
    #[allow(dead_code)]
    sample_size: Option<usize>,
    #[allow(dead_code)]
    format: String,
    output: Option<String>,
    #[allow(dead_code)]
    compare: bool,
    #[allow(dead_code)]
    baseline: Option<String>,
    #[allow(dead_code)]
    fast: bool,
}

/// Apply configuration defaults to CLI arguments where not explicitly specified
fn apply_config_defaults(args: &mut Args, config: &probe_code::config::ResolvedConfig) {
    // Apply defaults to top-level args if not set
    if args.max_results.is_none() {
        args.max_results = config.search.max_results;
    }
    if args.max_bytes.is_none() {
        args.max_bytes = config.search.max_bytes;
    }
    if args.max_tokens.is_none() {
        args.max_tokens = config.search.max_tokens;
    }

    // Apply enable_lsp default if not explicitly set
    if !args.lsp && config.defaults.enable_lsp {
        args.lsp = true;
    }

    // Apply defaults to command-specific args
    if let Some(ref mut command) = args.command {
        match command {
            Commands::Search {
                max_results,
                max_bytes,
                max_tokens,
                allow_tests,
                no_gitignore,
                merge_threshold,
                format,
                timeout,
                lsp,
                reranker,
                frequency_search,
                ..
            } => {
                if max_results.is_none() {
                    *max_results = config.search.max_results;
                }
                if max_bytes.is_none() {
                    *max_bytes = config.search.max_bytes;
                }
                if max_tokens.is_none() {
                    *max_tokens = config.search.max_tokens;
                }
                if !*allow_tests {
                    *allow_tests = config.search.allow_tests;
                }
                if !*no_gitignore {
                    *no_gitignore = config.search.no_gitignore;
                }
                if merge_threshold.is_none() {
                    *merge_threshold = Some(config.search.merge_threshold);
                }
                if format == "color" {
                    // Only override if using default
                    *format = config.defaults.format.clone();
                }
                if *timeout == 30 {
                    // Only override if using default
                    *timeout = config.defaults.timeout;
                }
                if !*lsp && config.defaults.enable_lsp {
                    *lsp = true;
                }
                if reranker == "bm25" {
                    // Only override if using default
                    *reranker = config.search.reranker.clone();
                }
                if *frequency_search && !config.search.frequency {
                    *frequency_search = false;
                }
            }
            Commands::Extract {
                context_lines,
                allow_tests,
                format,
                lsp,
                include_stdlib,
                ..
            } => {
                if *context_lines == 0 {
                    // Only override if using default
                    *context_lines = config.extract.context_lines;
                }
                if !*allow_tests {
                    *allow_tests = config.extract.allow_tests;
                }
                if format == "color" {
                    // Only override if using default
                    *format = config.defaults.format.clone();
                }
                if !*lsp && config.defaults.enable_lsp {
                    *lsp = true;
                }
                if !*include_stdlib {
                    *include_stdlib = config.lsp.include_stdlib;
                }
            }
            Commands::Query {
                max_results,
                allow_tests,
                format,
                ..
            } => {
                if max_results.is_none() {
                    *max_results = config.query.max_results;
                }
                if !*allow_tests {
                    *allow_tests = config.query.allow_tests;
                }
                if format == "color" {
                    // Only override if using default
                    *format = config.defaults.format.clone();
                }
            }
            _ => {}
        }
    }
}

fn handle_search(params: SearchParams) -> Result<()> {
    // Print version at the start for text-based formats
    if params.format != "json" && params.format != "xml" {
        println!("Probe version: {}", probe_code::version::get_version());
    }

    let use_frequency = params.frequency_search;

<<<<<<< HEAD
    println!("{} {}", "Pattern:".bold().green(), params.pattern);
    // Normalize the search root early. Some downstream code paths are stricter about absolute paths.
    let raw_root = params.paths.first().unwrap();

    // Use safe path operations to avoid following symlinks/junctions
    use probe_code::path_safety;

    // On Windows CI, avoid canonicalize() which can trigger stack overflow with junction points
    #[cfg(target_os = "windows")]
    let canonical_root = if path_safety::is_ci_environment() {
        // In CI, just use the path as-is or make it absolute without canonicalize
        if raw_root.is_absolute() {
            raw_root.clone()
        } else {
            std::env::current_dir()
                .unwrap_or_else(|_| PathBuf::from("."))
                .join(raw_root)
        }
    } else if path_safety::exists_no_follow(raw_root) {
        match raw_root.canonicalize() {
            Ok(p) => p,
            Err(_) => raw_root.clone(),
        }
    } else {
        raw_root.clone()
    };

    #[cfg(not(target_os = "windows"))]
    let canonical_root = if path_safety::exists_no_follow(raw_root) {
        match raw_root.canonicalize() {
            Ok(p) => p,
            Err(_) => raw_root.clone(),
        }
    } else {
        raw_root.clone()
    };
    println!("{} {}", "Path:".bold().green(), canonical_root.display());
=======
    // Don't print these headers for JSON/XML formats
    if params.format != "json" && params.format != "xml" {
        println!("{} {}", "Pattern:".bold().green(), params.pattern);
        println!(
            "{} {}",
            "Path:".bold().green(),
            params.paths.first().unwrap().display()
        );
    }
>>>>>>> e4fd461c

    // Show advanced options if they differ from defaults
    let mut advanced_options = Vec::<String>::new();
    if params.files_only {
        advanced_options.push("Files only".to_string());
    }
    if params.exclude_filenames {
        advanced_options.push("Exclude filenames".to_string());
    }
    if params.reranker != "hybrid" {
        advanced_options.push(format!("Reranker: {}", params.reranker));
    }
    if !use_frequency {
        advanced_options.push("Frequency search disabled".to_string());
    }
    if let Some(lang) = &params.language {
        advanced_options.push(format!("Language: {lang}"));
    }
    if params.allow_tests {
        advanced_options.push("Including tests".to_string());
    }
    if params.no_gitignore {
        advanced_options.push("Ignoring .gitignore".to_string());
    }
    if params.no_merge {
        advanced_options.push("No block merging".to_string());
    }
    if let Some(threshold) = params.merge_threshold {
        advanced_options.push(format!("Merge threshold: {threshold}"));
    }
    if params.dry_run {
        advanced_options.push("Dry run (file names and lines only)".to_string());
    }
    if let Some(session) = &params.session {
        advanced_options.push(format!("Session: {session}"));
    }

    // Show timeout if it's not the default value of 30 seconds
    if params.timeout != 30 {
        advanced_options.push(format!("Timeout: {} seconds", params.timeout));
    }

    if !advanced_options.is_empty() && params.format != "json" && params.format != "xml" {
        println!(
            "{} {}",
            "Options:".bold().green(),
            advanced_options.join(", ")
        );
    }

    let start_time = Instant::now();

    // Create a vector with the pattern
    let query = vec![params.pattern.clone()];

    let search_options = SearchOptions {
        // Pass a normalized path so directory roots are always accepted.
        path: &canonical_root,
        queries: &query,
        files_only: params.files_only,
        custom_ignores: &params.ignore,
        exclude_filenames: params.exclude_filenames,
        reranker: &params.reranker,
        frequency_search: use_frequency,
        exact: params.exact,
        language: params.language.as_deref(),
        max_results: params.max_results,
        max_bytes: params.max_bytes,
        max_tokens: params.max_tokens,
        allow_tests: params.allow_tests,
        no_merge: params.no_merge,
        merge_threshold: params.merge_threshold,
        dry_run: params.dry_run,
        session: params.session.as_deref(),
        timeout: params.timeout,
        question: params.question.as_deref(),
        no_gitignore: params.no_gitignore,
        lsp: params.lsp,
    };

    let limited_results = perform_probe(&search_options)?;

    // Calculate search time
    let duration = start_time.elapsed();

    // Create the query plan regardless of whether we have results
    let query_plan = if search_options.queries.len() > 1 {
        // Join multiple queries with AND
        let combined_query = search_options.queries.join(" AND ");
        probe_code::search::query::create_query_plan(&combined_query, false).ok()
    } else {
        probe_code::search::query::create_query_plan(&search_options.queries[0], false).ok()
    };

    if limited_results.results.is_empty() {
        // For JSON and XML formats, still call format_and_print_search_results
        if params.format == "json" || params.format == "xml" {
            format_and_print_search_results(
                &limited_results.results,
                search_options.dry_run,
                &params.format,
                query_plan.as_ref(),
                Some(&limited_results.skipped_files),
                limited_results.limits_applied.as_ref(),
            );
        } else {
            // For other formats, print the "No results found" message
            println!("{}", "No results found.".yellow().bold());
            println!("Search completed in {duration:.2?}");
        }
    } else {
        // For non-JSON/XML formats, print search time
        if params.format != "json" && params.format != "xml" {
            println!("Search completed in {duration:.2?}");
            println!();
        }

        format_and_print_search_results(
            &limited_results.results,
            search_options.dry_run,
            &params.format,
            query_plan.as_ref(),
            Some(&limited_results.skipped_files),
            limited_results.limits_applied.as_ref(),
        );

        // Don't print skipped files info for JSON/XML/outline-xml formats (they include it in structured output)
        if !limited_results.skipped_files.is_empty()
            && params.format != "json"
            && params.format != "xml"
            && params.format != "outline-xml"
        {
            let use_stderr = false;

            // Helper macro to print to stdout or stderr based on format
            macro_rules! output {
                ($($arg:tt)*) => {
                    if use_stderr {
                        eprintln!($($arg)*);
                    } else {
                        println!($($arg)*);
                    }
                };
            }

            if let Some(limits) = &limited_results.limits_applied {
                output!();
                output!("{}", "Limits applied:".yellow().bold());
                if let Some(max_results) = limits.max_results {
                    output!("  {} {max_results}", "Max results:".yellow());
                }
                if let Some(max_bytes) = limits.max_bytes {
                    output!("  {} {max_bytes}", "Max bytes:".yellow());
                }
                if let Some(max_tokens) = limits.max_tokens {
                    output!("  {} {max_tokens}", "Max tokens:".yellow());
                }

                output!();

                // Calculate total skipped files (results skipped + files not processed)
                let results_skipped = limited_results.skipped_files.len();
                let files_not_processed =
                    limited_results.files_skipped_early_termination.unwrap_or(0);
                let total_skipped = results_skipped + files_not_processed;

                output!(
                    "{} {}",
                    "Skipped files due to limits:".yellow().bold(),
                    total_skipped
                );

                // Show list of skipped files with match counts
                if results_skipped > 0 {
                    output!();
                    output!("{}", "Remaining files not shown:".yellow());

                    // Group skipped files by file path and aggregate match counts
                    let mut file_matches: HashMap<String, (HashSet<String>, usize)> =
                        HashMap::new();

                    for skipped in &limited_results.skipped_files {
                        // Convert to relative path
                        let relative_path =
                            if let Ok(abs_path) = std::fs::canonicalize(&skipped.file) {
                                if let Ok(current_dir) = std::env::current_dir() {
                                    if let Ok(rel) = abs_path.strip_prefix(&current_dir) {
                                        rel.to_string_lossy().to_string()
                                    } else {
                                        skipped.file.clone()
                                    }
                                } else {
                                    skipped.file.clone()
                                }
                            } else {
                                skipped.file.clone()
                            };

                        let entry = file_matches
                            .entry(relative_path)
                            .or_insert((HashSet::new(), 0));

                        // Count unique terms (unique matches)
                        if let Some(keywords) = &skipped.matched_keywords {
                            for keyword in keywords {
                                entry.0.insert(keyword.clone());
                            }
                        }

                        // Count total matches (all occurrences)
                        entry.1 += 1;
                    }

                    // Convert to sorted vec for consistent display
                    let mut file_list: Vec<(String, usize, usize)> = file_matches
                        .into_iter()
                        .map(|(path, (unique, total))| (path, unique.len(), total))
                        .collect();

                    // Sort by unique matches (descending), then by total matches (descending)
                    file_list.sort_by(|a, b| b.1.cmp(&a.1).then(b.2.cmp(&a.2)));

                    // Display the files
                    for (file_path, unique_matches, total_matches) in file_list {
                        output!("  {} <{}> <{}>", file_path, unique_matches, total_matches);
                    }

                    output!();
                    output!(
                        "💡 {} <uniq> = unique search terms matched, <all> = total match blocks",
                        "Hint:".dimmed()
                    );
                }

                // Show guidance message to get more results
                if total_skipped > 0 {
                    output!();
                    if let Some(session_id) = search_options.session {
                        if !session_id.is_empty() && session_id != "new" {
                            output!("💡 To get more results from this search query, repeat it with the same params and session ID: {session_id}");
                        } else {
                            output!("💡 To get more results from this search query, repeat it with the same params and session ID (see above)");
                        }
                    } else {
                        output!("💡 To get more results from this search query, repeat it with the same params and use --session with the session ID shown above");
                    }
                }

                // Show breakdown in debug mode
<<<<<<< HEAD
                if std::env::var("PROBE_DEBUG").is_ok() && total_skipped > 0 {
=======
                if std::env::var("DEBUG").is_ok() && total_skipped > 0 {
                    output!();
>>>>>>> e4fd461c
                    if results_skipped > 0 {
                        output!(
                            "  {} {}",
                            "Results skipped after processing:".yellow(),
                            results_skipped
                        );
                    }
                    if files_not_processed > 0 {
                        output!(
                            "  {} {}",
                            "Files not processed (early termination):".yellow(),
                            files_not_processed
                        );
                    }
                }
            }
        }

        // Display information about cached blocks
        if let Some(cached_skipped) = limited_results.cached_blocks_skipped {
            if cached_skipped > 0 {
                println!();
                println!(
                    "{} {}",
                    "Skipped blocks due to session cache:".yellow().bold(),
                    cached_skipped
                );
            }
        }
    }

    // Add helpful tip at the very bottom of output (but not for JSON/XML formats)
    if params.format != "json" && params.format != "xml" {
        println!();
        println!("💡 Tip: Use --exact flag when searching for specific function names or variables for more precise results");
    }

    Ok(())
}

fn handle_benchmark(params: BenchmarkParams) -> Result<()> {
    use std::process::Command;

    println!("{}", "Running performance benchmarks...".bold().green());

    let bench_type = params.bench.as_deref().unwrap_or("all");

    // Build the cargo bench command
    let mut cmd = Command::new("cargo");
    cmd.arg("bench");

    // Add specific benchmark if requested
    match bench_type {
        "search" => {
            cmd.arg("--bench").arg("search_benchmarks");
        }
        "timing" => {
            cmd.arg("--bench").arg("timing_benchmarks");
        }
        "parsing" => {
            cmd.arg("--bench").arg("parsing_benchmarks");
        }
        "all" => {
            // Run all benchmarks (default)
        }
        _ => {
            eprintln!("Unknown benchmark type: {bench_type}");
            return Ok(());
        }
    }

    // Add criterion options after --
    let criterion_args: Vec<String> = Vec::new();

    // Note: Criterion benchmarks don't support --sample-size from command line
    // Sample size is configured in the benchmark code itself

    // For now, keep it simple and just run the benchmarks
    // Advanced features like baseline comparison can be added later

    if !criterion_args.is_empty() {
        cmd.arg("--");
        cmd.args(criterion_args);
    }

    // Execute the benchmark
    let output = cmd.output()?;

    if !output.status.success() {
        eprintln!("Benchmark failed:");
        eprintln!("{}", String::from_utf8_lossy(&output.stderr));
        return Ok(());
    }

    // Print benchmark output
    println!("{}", String::from_utf8_lossy(&output.stdout));

    // Save output to file if requested
    if let Some(output_file) = &params.output {
        use std::fs;
        fs::write(output_file, &output.stdout)?;
        println!("Benchmark results saved to: {output_file}");
    }

    println!();
    println!("{}", "Benchmark completed successfully!".bold().green());
    println!(
        "Results are also available in: {}",
        "target/criterion/".yellow()
    );

    Ok(())
}

#[tokio::main]
async fn main() -> Result<()> {
    // Parse CLI arguments first so we can decide whether to initialize a global
    // tracing subscriber here or let the embedded daemon install its own layers.
    // This avoids clobbering the daemon's in‑memory log layer.
    let mut args = Args::parse();

    // Decide if this process is going to run the embedded daemon in foreground.
    // When true, skip installing a global subscriber here so the daemon can
    // attach its memory/persistent layers and expose logs via `probe lsp logs`.
    use probe_code::lsp_integration::LspSubcommands;
    let is_daemon_foreground = matches!(&args.command,
        Some(Commands::Lsp { subcommand: LspSubcommands::Start { foreground, .. } }) if *foreground
    );

    if !is_daemon_foreground {
        // Initialize logging from RUST_LOG (or fallback to info). Use try_init to avoid double init.
        let _ = tracing_subscriber::fmt()
            .with_env_filter(
                EnvFilter::try_from_default_env().unwrap_or_else(|_| EnvFilter::new("info")),
            )
            .with_target(true)
            .with_writer(std::io::stderr)
            .try_init();
    }
    // Set CI/Windows safety guards BEFORE any config/filesystem operations
    // This prevents stack overflow from junction point cycles on Windows CI
    #[cfg(target_os = "windows")]
    {
        if std::env::var("CI").is_ok() {
            // Disable project config discovery to avoid junction traversal
            std::env::set_var("PROBE_SKIP_PROJECT_CONFIG", "1");
            // Disable parent .gitignore discovery to avoid climbing into junction cycles
            std::env::set_var("PROBE_NO_GITIGNORE", "1");
        }
    }

    // Load global configuration
    let config = probe_code::config::get_config();

    // Args already parsed above; apply config defaults now (CLI flags win)

    // Apply config defaults to CLI args where not specified
    apply_config_defaults(&mut args, config);

    // Set/clear global autostart guard to prevent unwanted LSP daemon spawning
    // Only disable autostart for specific LSP subcommands that could cause recursion
    let _should_disable_autostart = match &args.command {
        Some(Commands::Lsp { subcommand }) => {
            use probe_code::lsp_integration::LspSubcommands;
            // Only these specific commands should disable autostart to prevent recursion
            // Note: Shutdown should NOT disable autostart as it needs to connect first
            // Note: Restart should NOT disable autostart as it needs to start a new daemon
            matches!(subcommand, LspSubcommands::Start { .. })
        }
        _ => false, // Never disable autostart for regular commands - let daemon handle lazy init
    } || config.lsp.disable_autostart; // Also check config setting

    // No more eager LSP initialization - let the daemon handle cache-first approach
    // The daemon will:
    // 1. Check cache first (fast, <100ms)
    // 2. Only initialize LSP servers on cache miss
    // 3. Auto-start daemon if needed during actual LSP operations

    match args.command {
        // When no subcommand provided and no pattern, show help
        None if args.pattern.is_none() || args.pattern.as_ref().unwrap().is_empty() => {
            Args::command().print_help()?;
            return Ok(());
        }
        // When no subcommand but pattern is provided, fallback to search mode
        None => {
            // Use provided pattern
            let pattern = args.pattern.unwrap();

            // Use provided paths or default to current directory
            let paths = if args.paths.is_empty() {
                vec![std::path::PathBuf::from(".")]
            } else {
                args.paths
            };

            handle_search(SearchParams {
                pattern,
                paths,
                files_only: args.files_only,
                ignore: args.ignore,
                exclude_filenames: args.exclude_filenames,
                reranker: args.reranker,
                frequency_search: args.frequency_search,
                exact: args.exact,
                language: None, // Default to None for the no-subcommand case
                max_results: args.max_results,
                max_bytes: args.max_bytes,
                max_tokens: args.max_tokens,
                allow_tests: args.allow_tests,
                no_merge: args.no_merge,
                merge_threshold: args.merge_threshold,
                dry_run: args.dry_run,
                format: args.format,
                session: args.session,
                timeout: args.timeout,
                question: args.question,
                no_gitignore: args.no_gitignore
                    || std::env::var("PROBE_NO_GITIGNORE")
                        .map(|v| v == "1" || v.eq_ignore_ascii_case("true"))
                        .unwrap_or(false),
                lsp: args.lsp,
            })?
        }
        Some(Commands::Search {
            pattern,
            paths,
            files_only,
            ignore,
            exclude_filenames,
            reranker,
            frequency_search,
            exact,
            language,
            max_results,
            max_bytes,
            max_tokens,
            allow_tests,
            no_merge,
            merge_threshold,
            dry_run,
            format,
            session,
            timeout,
            question,
            no_gitignore,
            lsp,
        }) => handle_search(SearchParams {
            pattern,
            paths,
            files_only,
            ignore,
            exclude_filenames,
            reranker,
            frequency_search,
            exact,
            language,
            max_results,
            max_bytes,
            max_tokens,
            allow_tests,
            no_merge,
            merge_threshold,
            dry_run,
            format,
            session,
            timeout,
            question,
            no_gitignore: no_gitignore
                || std::env::var("PROBE_NO_GITIGNORE")
                    .map(|v| v == "1" || v.eq_ignore_ascii_case("true"))
                    .unwrap_or(false),
            lsp,
        })?,
        Some(Commands::Extract {
            files,
            ignore,
            context_lines,
            format,
            from_clipboard,
            input_file,
            to_clipboard,
            dry_run,
            diff,
            allow_tests,
            keep_input,
            prompt,
            instructions,
            no_gitignore,
            lsp,
            include_stdlib: _,
        }) => handle_extract(ExtractOptions {
            files,
            custom_ignores: ignore,
            context_lines,
            format,
            from_clipboard,
            input_file,
            to_clipboard,
            dry_run,
            diff,
            allow_tests,
            keep_input,
            prompt: prompt.map(|p| {
                probe_code::extract::PromptTemplate::from_str(&p).unwrap_or_else(|e| {
                    eprintln!("Warning: {e}");
                    probe_code::extract::PromptTemplate::Engineer
                })
            }),
            instructions,
            no_gitignore: no_gitignore
                || std::env::var("PROBE_NO_GITIGNORE")
                    .map(|v| v == "1" || v.eq_ignore_ascii_case("true"))
                    .unwrap_or(false),
            lsp,
        })?,
        Some(Commands::Query {
            pattern,
            path,
            language,
            ignore,
            allow_tests,
            max_results,
            format,
            no_gitignore,
        }) => probe_code::query::handle_query(
            &pattern,
            &path,
            language.as_deref().map(|lang| {
                // Normalize language aliases
                match lang.to_lowercase().as_str() {
                    "rs" => "rust",
                    "js" | "jsx" => "javascript",
                    "ts" | "tsx" => "typescript",
                    "py" => "python",
                    "h" => "c",
                    "cc" | "cxx" | "hpp" | "hxx" => "cpp",
                    "rb" => "ruby",
                    "cs" => "csharp",
                    _ => lang, // Return the original language if no alias is found
                }
            }),
            &ignore,
            allow_tests,
            max_results,
            &format,
            no_gitignore || std::env::var("PROBE_NO_GITIGNORE").unwrap_or_default() == "1",
        )?,
        Some(Commands::Benchmark {
            bench,
            sample_size,
            format,
            output,
            compare,
            baseline,
            fast,
        }) => handle_benchmark(BenchmarkParams {
            bench,
            sample_size,
            format,
            output,
            compare,
            baseline,
            fast,
        })?,
<<<<<<< HEAD
        Some(Commands::Lsp { subcommand }) => {
            LspManager::handle_command(&subcommand, "color").await?;
        }
        Some(Commands::Config { subcommand }) => {
            handle_config_command(&subcommand)?;
        }
    }

    Ok(())
}

fn handle_config_command(subcommand: &cli::ConfigSubcommands) -> Result<()> {
    use cli::ConfigSubcommands;

    match subcommand {
        ConfigSubcommands::Show { format } => {
            let config = probe_code::config::get_config();

            match format.as_str() {
                "json" => {
                    println!("{}", config.to_json_string()?);
                }
                "env" => {
                    // Show as environment variables
                    println!("# Probe configuration as environment variables");
                    println!("# Set these in your shell to override config file settings");
                    println!();
                    println!("# General settings");
                    println!(
                        "export PROBE_DEBUG={}",
                        if config.defaults.debug { "1" } else { "0" }
                    );
                    println!("export PROBE_LOG_LEVEL={}", config.defaults.log_level);
                    println!(
                        "export PROBE_ENABLE_LSP={}",
                        if config.defaults.enable_lsp {
                            "true"
                        } else {
                            "false"
                        }
                    );
                    println!("export PROBE_FORMAT={}", config.defaults.format);
                    println!("export PROBE_TIMEOUT={}", config.defaults.timeout);
                    println!();
                    println!("# Search settings");
                    if let Some(max) = config.search.max_results {
                        println!("export PROBE_MAX_RESULTS={max}");
                    }
                    if let Some(max) = config.search.max_tokens {
                        println!("export PROBE_MAX_TOKENS={max}");
                    }
                    if let Some(max) = config.search.max_bytes {
                        println!("export PROBE_MAX_BYTES={max}");
                    }
                    println!(
                        "export PROBE_SEARCH_FREQUENCY={}",
                        if config.search.frequency {
                            "true"
                        } else {
                            "false"
                        }
                    );
                    println!("export PROBE_SEARCH_RERANKER={}", config.search.reranker);
                    println!(
                        "export PROBE_SEARCH_MERGE_THRESHOLD={}",
                        config.search.merge_threshold
                    );
                    println!(
                        "export PROBE_ALLOW_TESTS={}",
                        if config.search.allow_tests {
                            "true"
                        } else {
                            "false"
                        }
                    );
                    println!(
                        "export PROBE_NO_GITIGNORE={}",
                        if config.search.no_gitignore {
                            "true"
                        } else {
                            "false"
                        }
                    );
                    println!();
                    println!("# Extract settings");
                    println!(
                        "export PROBE_EXTRACT_CONTEXT_LINES={}",
                        config.extract.context_lines
                    );
                    println!();
                    println!("# LSP settings");
                    println!(
                        "export PROBE_LSP_INCLUDE_STDLIB={}",
                        if config.lsp.include_stdlib {
                            "true"
                        } else {
                            "false"
                        }
                    );
                    if let Some(ref path) = config.lsp.socket_path {
                        println!("export PROBE_LSP_SOCKET_PATH={path}");
                    }
                    println!(
                        "export PROBE_LSP_WORKSPACE_CACHE_MAX={}",
                        config.lsp.workspace_cache.max_open_caches
                    );
                    println!(
                        "export PROBE_LSP_WORKSPACE_CACHE_SIZE_MB={}",
                        config.lsp.workspace_cache.size_mb_per_workspace
                    );
                    println!(
                        "export PROBE_LSP_WORKSPACE_LOOKUP_DEPTH={}",
                        config.lsp.workspace_cache.lookup_depth
                    );
                    if let Some(ref dir) = config.lsp.workspace_cache.base_dir {
                        println!("export PROBE_LSP_WORKSPACE_CACHE_DIR={dir}");
                    }
                    println!();
                    println!("# Performance settings");
                    println!(
                        "export PROBE_TREE_CACHE_SIZE={}",
                        config.performance.tree_cache_size
                    );
                    println!(
                        "export PROBE_OPTIMIZE_BLOCKS={}",
                        if config.performance.optimize_blocks {
                            "1"
                        } else {
                            "0"
                        }
                    );
                    println!();
                    println!("# Indexing settings");
                    println!(
                        "export PROBE_INDEXING_ENABLED={}",
                        if config.indexing.enabled {
                            "true"
                        } else {
                            "false"
                        }
                    );
                    println!(
                        "export PROBE_INDEXING_AUTO_INDEX={}",
                        if config.indexing.auto_index {
                            "true"
                        } else {
                            "false"
                        }
                    );
                    println!(
                        "export PROBE_INDEXING_WATCH_FILES={}",
                        if config.indexing.watch_files {
                            "true"
                        } else {
                            "false"
                        }
                    );
                    println!(
                        "export PROBE_INDEXING_DEFAULT_DEPTH={}",
                        config.indexing.default_depth
                    );
                    println!(
                        "export PROBE_INDEXING_MAX_WORKERS={}",
                        config.indexing.max_workers
                    );
                    println!(
                        "export PROBE_INDEXING_MEMORY_BUDGET_MB={}",
                        config.indexing.memory_budget_mb
                    );
                }
                _ => {
                    eprintln!("Unknown format: {format}");
                }
            }
        }
        ConfigSubcommands::Validate { file } => {
            let config_path = if let Some(path) = file {
                std::path::PathBuf::from(path)
            } else {
                // Use default config path with robust cross-platform support
                if let Some(home_dir) = dirs::home_dir() {
                    home_dir.join(".probe").join("settings.json")
                } else {
                    // Fallback to environment variables if dirs crate fails
                    #[cfg(target_os = "windows")]
                    {
                        let userprofile = std::env::var("USERPROFILE")
                            .unwrap_or_else(|_| "C:\\Users\\Default".to_string());
                        std::path::PathBuf::from(userprofile)
                            .join(".probe")
                            .join("settings.json")
                    }
                    #[cfg(not(target_os = "windows"))]
                    {
                        let home = std::env::var("HOME").unwrap_or_else(|_| "~".to_string());
                        std::path::PathBuf::from(home)
                            .join(".probe")
                            .join("settings.json")
                    }
                }
            };

            if !config_path.exists() {
                eprintln!("Config file not found: {}", config_path.display());
                return Ok(());
            }

            let contents = std::fs::read_to_string(&config_path)
                .context(format!("Failed to read config file: {config_path:?}"))?;

            // Parse as ProbeConfig (with Options) for validation
            match serde_json::from_str::<probe_code::config::ProbeConfig>(&contents) {
                Ok(config) => {
                    // Also validate the values
                    config.validate()?;
                    println!("✓ Configuration is valid");
                }
                Err(e) => {
                    eprintln!("✗ Configuration is invalid: {e}");
                    std::process::exit(1);
                }
            }
        }
        ConfigSubcommands::Set {
            key,
            value,
            scope,
            force,
        } => {
            probe_code::config::config_ops::set_config_value(key, value, scope, *force)?;
        }
        ConfigSubcommands::Get { key, show_source } => {
            probe_code::config::config_ops::get_config_value(key, *show_source)?;
        }
        ConfigSubcommands::Reset { scope, force } => {
            probe_code::config::config_ops::reset_config(scope, *force)?;
        }
=======
        Some(Commands::Grep {
            pattern,
            paths,
            ignore_case,
            line_number,
            count,
            files_with_matches,
            files_without_match,
            invert_match,
            before_context,
            after_context,
            context,
            ignore,
            no_gitignore,
            color,
            max_count,
        }) => grep::handle_grep(grep::GrepParams {
            pattern,
            paths,
            ignore_case,
            line_number,
            count,
            files_with_matches,
            files_without_match,
            invert_match,
            before_context,
            after_context,
            context,
            ignore,
            no_gitignore: no_gitignore
                || std::env::var("PROBE_NO_GITIGNORE").unwrap_or_default() == "1",
            color,
            max_count,
        })?,
>>>>>>> e4fd461c
    }

    Ok(())
}
// Test comment<|MERGE_RESOLUTION|>--- conflicted
+++ resolved
@@ -184,7 +184,6 @@
 
     let use_frequency = params.frequency_search;
 
-<<<<<<< HEAD
     println!("{} {}", "Pattern:".bold().green(), params.pattern);
     // Normalize the search root early. Some downstream code paths are stricter about absolute paths.
     let raw_root = params.paths.first().unwrap();
@@ -222,17 +221,6 @@
         raw_root.clone()
     };
     println!("{} {}", "Path:".bold().green(), canonical_root.display());
-=======
-    // Don't print these headers for JSON/XML formats
-    if params.format != "json" && params.format != "xml" {
-        println!("{} {}", "Pattern:".bold().green(), params.pattern);
-        println!(
-            "{} {}",
-            "Path:".bold().green(),
-            params.paths.first().unwrap().display()
-        );
-    }
->>>>>>> e4fd461c
 
     // Show advanced options if they differ from defaults
     let mut advanced_options = Vec::<String>::new();
@@ -482,12 +470,8 @@
                 }
 
                 // Show breakdown in debug mode
-<<<<<<< HEAD
+
                 if std::env::var("PROBE_DEBUG").is_ok() && total_skipped > 0 {
-=======
-                if std::env::var("DEBUG").is_ok() && total_skipped > 0 {
-                    output!();
->>>>>>> e4fd461c
                     if results_skipped > 0 {
                         output!(
                             "  {} {}",
@@ -853,245 +837,13 @@
             baseline,
             fast,
         })?,
-<<<<<<< HEAD
-        Some(Commands::Lsp { subcommand }) => {
-            LspManager::handle_command(&subcommand, "color").await?;
-        }
-        Some(Commands::Config { subcommand }) => {
-            handle_config_command(&subcommand)?;
-        }
-    }
-
-    Ok(())
-}
-
-fn handle_config_command(subcommand: &cli::ConfigSubcommands) -> Result<()> {
-    use cli::ConfigSubcommands;
-
-    match subcommand {
-        ConfigSubcommands::Show { format } => {
-            let config = probe_code::config::get_config();
-
-            match format.as_str() {
-                "json" => {
-                    println!("{}", config.to_json_string()?);
-                }
-                "env" => {
-                    // Show as environment variables
-                    println!("# Probe configuration as environment variables");
-                    println!("# Set these in your shell to override config file settings");
-                    println!();
-                    println!("# General settings");
-                    println!(
-                        "export PROBE_DEBUG={}",
-                        if config.defaults.debug { "1" } else { "0" }
-                    );
-                    println!("export PROBE_LOG_LEVEL={}", config.defaults.log_level);
-                    println!(
-                        "export PROBE_ENABLE_LSP={}",
-                        if config.defaults.enable_lsp {
-                            "true"
-                        } else {
-                            "false"
-                        }
-                    );
-                    println!("export PROBE_FORMAT={}", config.defaults.format);
-                    println!("export PROBE_TIMEOUT={}", config.defaults.timeout);
-                    println!();
-                    println!("# Search settings");
-                    if let Some(max) = config.search.max_results {
-                        println!("export PROBE_MAX_RESULTS={max}");
-                    }
-                    if let Some(max) = config.search.max_tokens {
-                        println!("export PROBE_MAX_TOKENS={max}");
-                    }
-                    if let Some(max) = config.search.max_bytes {
-                        println!("export PROBE_MAX_BYTES={max}");
-                    }
-                    println!(
-                        "export PROBE_SEARCH_FREQUENCY={}",
-                        if config.search.frequency {
-                            "true"
-                        } else {
-                            "false"
-                        }
-                    );
-                    println!("export PROBE_SEARCH_RERANKER={}", config.search.reranker);
-                    println!(
-                        "export PROBE_SEARCH_MERGE_THRESHOLD={}",
-                        config.search.merge_threshold
-                    );
-                    println!(
-                        "export PROBE_ALLOW_TESTS={}",
-                        if config.search.allow_tests {
-                            "true"
-                        } else {
-                            "false"
-                        }
-                    );
-                    println!(
-                        "export PROBE_NO_GITIGNORE={}",
-                        if config.search.no_gitignore {
-                            "true"
-                        } else {
-                            "false"
-                        }
-                    );
-                    println!();
-                    println!("# Extract settings");
-                    println!(
-                        "export PROBE_EXTRACT_CONTEXT_LINES={}",
-                        config.extract.context_lines
-                    );
-                    println!();
-                    println!("# LSP settings");
-                    println!(
-                        "export PROBE_LSP_INCLUDE_STDLIB={}",
-                        if config.lsp.include_stdlib {
-                            "true"
-                        } else {
-                            "false"
-                        }
-                    );
-                    if let Some(ref path) = config.lsp.socket_path {
-                        println!("export PROBE_LSP_SOCKET_PATH={path}");
-                    }
-                    println!(
-                        "export PROBE_LSP_WORKSPACE_CACHE_MAX={}",
-                        config.lsp.workspace_cache.max_open_caches
-                    );
-                    println!(
-                        "export PROBE_LSP_WORKSPACE_CACHE_SIZE_MB={}",
-                        config.lsp.workspace_cache.size_mb_per_workspace
-                    );
-                    println!(
-                        "export PROBE_LSP_WORKSPACE_LOOKUP_DEPTH={}",
-                        config.lsp.workspace_cache.lookup_depth
-                    );
-                    if let Some(ref dir) = config.lsp.workspace_cache.base_dir {
-                        println!("export PROBE_LSP_WORKSPACE_CACHE_DIR={dir}");
-                    }
-                    println!();
-                    println!("# Performance settings");
-                    println!(
-                        "export PROBE_TREE_CACHE_SIZE={}",
-                        config.performance.tree_cache_size
-                    );
-                    println!(
-                        "export PROBE_OPTIMIZE_BLOCKS={}",
-                        if config.performance.optimize_blocks {
-                            "1"
-                        } else {
-                            "0"
-                        }
-                    );
-                    println!();
-                    println!("# Indexing settings");
-                    println!(
-                        "export PROBE_INDEXING_ENABLED={}",
-                        if config.indexing.enabled {
-                            "true"
-                        } else {
-                            "false"
-                        }
-                    );
-                    println!(
-                        "export PROBE_INDEXING_AUTO_INDEX={}",
-                        if config.indexing.auto_index {
-                            "true"
-                        } else {
-                            "false"
-                        }
-                    );
-                    println!(
-                        "export PROBE_INDEXING_WATCH_FILES={}",
-                        if config.indexing.watch_files {
-                            "true"
-                        } else {
-                            "false"
-                        }
-                    );
-                    println!(
-                        "export PROBE_INDEXING_DEFAULT_DEPTH={}",
-                        config.indexing.default_depth
-                    );
-                    println!(
-                        "export PROBE_INDEXING_MAX_WORKERS={}",
-                        config.indexing.max_workers
-                    );
-                    println!(
-                        "export PROBE_INDEXING_MEMORY_BUDGET_MB={}",
-                        config.indexing.memory_budget_mb
-                    );
-                }
-                _ => {
-                    eprintln!("Unknown format: {format}");
-                }
-            }
-        }
-        ConfigSubcommands::Validate { file } => {
-            let config_path = if let Some(path) = file {
-                std::path::PathBuf::from(path)
-            } else {
-                // Use default config path with robust cross-platform support
-                if let Some(home_dir) = dirs::home_dir() {
-                    home_dir.join(".probe").join("settings.json")
-                } else {
-                    // Fallback to environment variables if dirs crate fails
-                    #[cfg(target_os = "windows")]
-                    {
-                        let userprofile = std::env::var("USERPROFILE")
-                            .unwrap_or_else(|_| "C:\\Users\\Default".to_string());
-                        std::path::PathBuf::from(userprofile)
-                            .join(".probe")
-                            .join("settings.json")
-                    }
-                    #[cfg(not(target_os = "windows"))]
-                    {
-                        let home = std::env::var("HOME").unwrap_or_else(|_| "~".to_string());
-                        std::path::PathBuf::from(home)
-                            .join(".probe")
-                            .join("settings.json")
-                    }
-                }
-            };
-
-            if !config_path.exists() {
-                eprintln!("Config file not found: {}", config_path.display());
-                return Ok(());
-            }
-
-            let contents = std::fs::read_to_string(&config_path)
-                .context(format!("Failed to read config file: {config_path:?}"))?;
-
-            // Parse as ProbeConfig (with Options) for validation
-            match serde_json::from_str::<probe_code::config::ProbeConfig>(&contents) {
-                Ok(config) => {
-                    // Also validate the values
-                    config.validate()?;
-                    println!("✓ Configuration is valid");
-                }
-                Err(e) => {
-                    eprintln!("✗ Configuration is invalid: {e}");
-                    std::process::exit(1);
-                }
-            }
-        }
-        ConfigSubcommands::Set {
-            key,
-            value,
-            scope,
-            force,
-        } => {
-            probe_code::config::config_ops::set_config_value(key, value, scope, *force)?;
-        }
-        ConfigSubcommands::Get { key, show_source } => {
-            probe_code::config::config_ops::get_config_value(key, *show_source)?;
-        }
-        ConfigSubcommands::Reset { scope, force } => {
-            probe_code::config::config_ops::reset_config(scope, *force)?;
-        }
-=======
+
+        Some(Commands::Lsp { .. }) => {
+            LspManager::ensure_ready().await?;
+        }
+
+        Some(Commands::Config { subcommand }) => handle_config_command(&subcommand)?,
+
         Some(Commands::Grep {
             pattern,
             paths,
@@ -1126,7 +878,237 @@
             color,
             max_count,
         })?,
->>>>>>> e4fd461c
+    }
+
+    Ok(())
+}
+
+fn handle_config_command(subcommand: &cli::ConfigSubcommands) -> Result<()> {
+    use cli::ConfigSubcommands;
+
+    match subcommand {
+        ConfigSubcommands::Show { format } => {
+            let config = probe_code::config::get_config();
+
+            match format.as_str() {
+                "json" => {
+                    println!("{}", config.to_json_string()?);
+                }
+                "env" => {
+                    // Show as environment variables
+                    println!("# Probe configuration as environment variables");
+                    println!("# Set these in your shell to override config file settings");
+                    println!();
+                    println!("# General settings");
+                    println!(
+                        "export PROBE_DEBUG={}",
+                        if config.defaults.debug { "1" } else { "0" }
+                    );
+                    println!("export PROBE_LOG_LEVEL={}", config.defaults.log_level);
+                    println!(
+                        "export PROBE_ENABLE_LSP={}",
+                        if config.defaults.enable_lsp {
+                            "true"
+                        } else {
+                            "false"
+                        }
+                    );
+                    println!("export PROBE_FORMAT={}", config.defaults.format);
+                    println!("export PROBE_TIMEOUT={}", config.defaults.timeout);
+                    println!();
+                    println!("# Search settings");
+                    if let Some(max) = config.search.max_results {
+                        println!("export PROBE_MAX_RESULTS={max}");
+                    }
+                    if let Some(max) = config.search.max_tokens {
+                        println!("export PROBE_MAX_TOKENS={max}");
+                    }
+                    if let Some(max) = config.search.max_bytes {
+                        println!("export PROBE_MAX_BYTES={max}");
+                    }
+                    println!(
+                        "export PROBE_SEARCH_FREQUENCY={}",
+                        if config.search.frequency {
+                            "true"
+                        } else {
+                            "false"
+                        }
+                    );
+                    println!("export PROBE_SEARCH_RERANKER={}", config.search.reranker);
+                    println!(
+                        "export PROBE_SEARCH_MERGE_THRESHOLD={}",
+                        config.search.merge_threshold
+                    );
+                    println!(
+                        "export PROBE_ALLOW_TESTS={}",
+                        if config.search.allow_tests {
+                            "true"
+                        } else {
+                            "false"
+                        }
+                    );
+                    println!(
+                        "export PROBE_NO_GITIGNORE={}",
+                        if config.search.no_gitignore {
+                            "true"
+                        } else {
+                            "false"
+                        }
+                    );
+                    println!();
+                    println!("# Extract settings");
+                    println!(
+                        "export PROBE_EXTRACT_CONTEXT_LINES={}",
+                        config.extract.context_lines
+                    );
+                    println!();
+                    println!("# LSP settings");
+                    println!(
+                        "export PROBE_LSP_INCLUDE_STDLIB={}",
+                        if config.lsp.include_stdlib {
+                            "true"
+                        } else {
+                            "false"
+                        }
+                    );
+                    if let Some(ref path) = config.lsp.socket_path {
+                        println!("export PROBE_LSP_SOCKET_PATH={path}");
+                    }
+                    println!(
+                        "export PROBE_LSP_WORKSPACE_CACHE_MAX={}",
+                        config.lsp.workspace_cache.max_open_caches
+                    );
+                    println!(
+                        "export PROBE_LSP_WORKSPACE_CACHE_SIZE_MB={}",
+                        config.lsp.workspace_cache.size_mb_per_workspace
+                    );
+                    println!(
+                        "export PROBE_LSP_WORKSPACE_LOOKUP_DEPTH={}",
+                        config.lsp.workspace_cache.lookup_depth
+                    );
+                    if let Some(ref dir) = config.lsp.workspace_cache.base_dir {
+                        println!("export PROBE_LSP_WORKSPACE_CACHE_DIR={dir}");
+                    }
+                    println!();
+                    println!("# Performance settings");
+                    println!(
+                        "export PROBE_TREE_CACHE_SIZE={}",
+                        config.performance.tree_cache_size
+                    );
+                    println!(
+                        "export PROBE_OPTIMIZE_BLOCKS={}",
+                        if config.performance.optimize_blocks {
+                            "1"
+                        } else {
+                            "0"
+                        }
+                    );
+                    println!();
+                    println!("# Indexing settings");
+                    println!(
+                        "export PROBE_INDEXING_ENABLED={}",
+                        if config.indexing.enabled {
+                            "true"
+                        } else {
+                            "false"
+                        }
+                    );
+                    println!(
+                        "export PROBE_INDEXING_AUTO_INDEX={}",
+                        if config.indexing.auto_index {
+                            "true"
+                        } else {
+                            "false"
+                        }
+                    );
+                    println!(
+                        "export PROBE_INDEXING_WATCH_FILES={}",
+                        if config.indexing.watch_files {
+                            "true"
+                        } else {
+                            "false"
+                        }
+                    );
+                    println!(
+                        "export PROBE_INDEXING_DEFAULT_DEPTH={}",
+                        config.indexing.default_depth
+                    );
+                    println!(
+                        "export PROBE_INDEXING_MAX_WORKERS={}",
+                        config.indexing.max_workers
+                    );
+                    println!(
+                        "export PROBE_INDEXING_MEMORY_BUDGET_MB={}",
+                        config.indexing.memory_budget_mb
+                    );
+                }
+                _ => {
+                    eprintln!("Unknown format: {format}");
+                }
+            }
+        }
+        ConfigSubcommands::Validate { file } => {
+            let config_path = if let Some(path) = file {
+                std::path::PathBuf::from(path)
+            } else {
+                // Use default config path with robust cross-platform support
+                if let Some(home_dir) = dirs::home_dir() {
+                    home_dir.join(".probe").join("settings.json")
+                } else {
+                    // Fallback to environment variables if dirs crate fails
+                    #[cfg(target_os = "windows")]
+                    {
+                        let userprofile = std::env::var("USERPROFILE")
+                            .unwrap_or_else(|_| "C:\\Users\\Default".to_string());
+                        std::path::PathBuf::from(userprofile)
+                            .join(".probe")
+                            .join("settings.json")
+                    }
+                    #[cfg(not(target_os = "windows"))]
+                    {
+                        let home = std::env::var("HOME").unwrap_or_else(|_| "~".to_string());
+                        std::path::PathBuf::from(home)
+                            .join(".probe")
+                            .join("settings.json")
+                    }
+                }
+            };
+
+            if !config_path.exists() {
+                eprintln!("Config file not found: {}", config_path.display());
+                return Ok(());
+            }
+
+            let contents = std::fs::read_to_string(&config_path)
+                .context(format!("Failed to read config file: {config_path:?}"))?;
+
+            // Parse as ProbeConfig (with Options) for validation
+            match serde_json::from_str::<probe_code::config::ProbeConfig>(&contents) {
+                Ok(config) => {
+                    // Also validate the values
+                    config.validate()?;
+                    println!("✓ Configuration is valid");
+                }
+                Err(e) => {
+                    eprintln!("✗ Configuration is invalid: {e}");
+                    std::process::exit(1);
+                }
+            }
+        }
+        ConfigSubcommands::Set {
+            key,
+            value,
+            scope,
+            force,
+        } => {
+            probe_code::config::config_ops::set_config_value(key, value, scope, *force)?;
+        }
+        ConfigSubcommands::Get { key, show_source } => {
+            probe_code::config::config_ops::get_config_value(key, *show_source)?;
+        }
+        ConfigSubcommands::Reset { scope, force } => {
+            probe_code::config::config_ops::reset_config(scope, *force)?;
+        }
     }
 
     Ok(())
