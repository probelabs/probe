// Structure to hold both limited search results and skipped files
#[derive(Debug)]
pub struct LimitedSearchResults {
    pub results: Vec<SearchResult>,
    pub skipped_files: Vec<SearchResult>,
    pub limits_applied: Option<SearchLimits>,
    pub cached_blocks_skipped: Option<usize>,
    pub files_skipped_early_termination: Option<usize>,
}

// Structure to track which limits were applied
#[derive(Debug)]
pub struct SearchLimits {
    pub max_results: Option<usize>,
    pub max_bytes: Option<usize>,
    pub max_tokens: Option<usize>,

    #[allow(dead_code)]
    pub total_bytes: usize,
    #[allow(dead_code)]
    pub total_tokens: usize,
}

#[derive(Debug, PartialEq, Eq, Clone)]
pub struct ParentContext {
    pub node_type: String,
    pub start_line: usize,
    pub end_line: usize,
    pub context_line: String, // The actual line of code for context
    pub preceding_comments: Vec<(usize, usize, String)>, // Comments that precede this context node: (start_line, end_line, text)
}

// Structure to hold search results
#[derive(Debug, Clone)]
pub struct SearchResult {
    pub file: String,
    pub lines: (usize, usize),
    pub node_type: String,
    pub code: String,
    // Symbol signature (when symbols flag is used)
    pub symbol_signature: Option<String>,
    // Indicates if this result was found by filename matching
    pub matched_by_filename: Option<bool>,
    // Ranking information
    pub rank: Option<usize>,
    // Combined score from the ranking algorithm
    pub score: Option<f64>,
    // Individual TF-IDF score
    pub tfidf_score: Option<f64>,
    // Individual BM25 score
    pub bm25_score: Option<f64>,
    // TF-IDF rank (1 is most relevant)
    pub tfidf_rank: Option<usize>,
    // BM25 rank (1 is most relevant)
    pub bm25_rank: Option<usize>,
    // New score incorporating file and block metrics
    pub new_score: Option<f64>,
    // Hybrid2 rank (1 is most relevant)
    pub hybrid2_rank: Option<usize>,
    // Separate rank for combined score (useful when using different rerankers)
    pub combined_score_rank: Option<usize>,
    // Number of distinct search terms matched in the file
    pub file_unique_terms: Option<usize>,
    // Total count of matches across the file (content + filename matches)
    pub file_total_matches: Option<usize>,
    // Rank of the file based on total matches
    pub file_match_rank: Option<usize>,
    // Number of unique search terms matched in the block
    pub block_unique_terms: Option<usize>,
    // Total frequency of term matches in the block
    pub block_total_matches: Option<usize>,
    // Identifier for the parent file (used for block merging)
    pub parent_file_id: Option<String>,
    // Identifier for the individual block within a file (used for block merging)
    #[allow(dead_code)]
    pub block_id: Option<usize>,
    // The actual keywords that matched in this result
    pub matched_keywords: Option<Vec<String>>,
    // The exact line numbers (relative to result start) that contain matches
    pub matched_lines: Option<Vec<usize>>,
    /// Tokenized version of the code block with filename prepended
    #[allow(dead_code)]
    pub tokenized_content: Option<Vec<String>>,
<<<<<<< HEAD
    /// LSP-enhanced symbol information (call hierarchy, references, etc.)
    pub lsp_info: Option<serde_json::Value>,
=======
    // Parent context chain for enhanced outline display
    pub parent_context: Option<Vec<ParentContext>>,
>>>>>>> 25c34557
}

// Structure to hold node information for merging
#[derive(Debug, PartialEq, Eq, Clone)]
pub struct CodeBlock {
    pub start_row: usize,
    pub end_row: usize,
    #[allow(dead_code)]
    pub start_byte: usize,
    #[allow(dead_code)]
    pub end_byte: usize,
    pub node_type: String,
    // Parent node information
    pub parent_node_type: Option<String>,
    pub parent_start_row: Option<usize>,
    pub parent_end_row: Option<usize>,
    // Full parent context chain for better outline display
    pub parent_context: Option<Vec<ParentContext>>,
}<|MERGE_RESOLUTION|>--- conflicted
+++ resolved
@@ -81,13 +81,10 @@
     /// Tokenized version of the code block with filename prepended
     #[allow(dead_code)]
     pub tokenized_content: Option<Vec<String>>,
-<<<<<<< HEAD
     /// LSP-enhanced symbol information (call hierarchy, references, etc.)
     pub lsp_info: Option<serde_json::Value>,
-=======
     // Parent context chain for enhanced outline display
     pub parent_context: Option<Vec<ParentContext>>,
->>>>>>> 25c34557
 }
 
 // Structure to hold node information for merging
