--- conflicted
+++ resolved
@@ -63,10 +63,6 @@
     pub instructions: Option<String>,
     /// Whether to ignore .gitignore files
     pub no_gitignore: bool,
-    /// Whether to enable LSP integration for call hierarchy and reference graphs
-    pub lsp: bool,
-    /// Whether to include standard library references in LSP results
-    pub include_stdlib: bool,
 }
 
 /// Handle the extract command
@@ -80,7 +76,7 @@
     }
 
     // Check if debug mode is enabled
-    let debug_mode = std::env::var("PROBE_DEBUG").unwrap_or_default() == "1";
+    let debug_mode = std::env::var("DEBUG").unwrap_or_default() == "1";
 
     if debug_mode {
         eprintln!("\n[DEBUG] ===== Extract Command Started =====");
@@ -496,10 +492,6 @@
         context_lines: usize,
         debug_mode: bool,
         format: String,
-        #[allow(dead_code)]
-        lsp: bool,
-        #[allow(dead_code)]
-        include_stdlib: bool,
 
         #[allow(dead_code)]
         original_input: Option<String>,
@@ -523,8 +515,6 @@
                 context_lines: options.context_lines,
                 debug_mode,
                 format: options.format.clone(),
-                lsp: options.lsp,
-                include_stdlib: options.include_stdlib,
                 original_input: original_input.clone(),
                 system_prompt: system_prompt.clone(),
                 user_instructions: options.instructions.clone(),
@@ -574,7 +564,7 @@
             eprintln!("[DEBUG] Test file detected: {:?}", params.path);
         }
 
-        match processor::process_file_for_extraction_with_lsp(
+        match processor::process_file_for_extraction(
             &params.path,
             params.start_line,
             params.end_line,
@@ -582,12 +572,7 @@
             params.allow_tests,
             params.context_lines,
             params.specific_lines.as_ref(),
-<<<<<<< HEAD
-            params.lsp,
-            params.include_stdlib,
-=======
             false, // symbols functionality removed
->>>>>>> 25c34557
         ) {
             Ok(result) => {
                 if params.debug_mode {
