--- conflicted
+++ resolved
@@ -29,11 +29,8 @@
 	session: '--session',
 	timeout: '--timeout',
 	language: '--language',
-<<<<<<< HEAD
-	lsp: '--lsp'
-=======
+	lsp: '--lsp',
 	format: '--format'
->>>>>>> 25c34557
 };
 
 /**
@@ -57,11 +54,8 @@
  * @param {string} [options.session] - Session ID for caching results
  * @param {number} [options.timeout] - Timeout in seconds (default: 30)
  * @param {string} [options.language] - Limit search to files of a specific programming language
-<<<<<<< HEAD
  * @param {boolean} [options.lsp] - Use LSP (Language Server Protocol) for enhanced symbol information
-=======
  * @param {string} [options.format] - Output format ('json', 'outline-xml', etc.)
->>>>>>> 25c34557
  * @param {Object} [options.binaryOptions] - Options for getting the binary
  * @param {boolean} [options.binaryOptions.forceDownload] - Force download even if binary exists
  * @param {string} [options.binaryOptions.version] - Specific version to download
