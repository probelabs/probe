--- conflicted
+++ resolved
@@ -311,13 +311,13 @@
             let tokenized_content =
                 crate::ranking::preprocess_text_with_filename(content, &filename);
 
-<<<<<<< HEAD
             return Ok((
                 SearchResult {
                     file: path.to_string_lossy().to_string(),
                     lines: (1, lines.len()),
                     node_type: "file".to_string(),
                     code: content.to_string(),
+                    symbol_signature: None,
                     matched_by_filename: None,
                     rank: None,
                     score: None,
@@ -336,41 +336,13 @@
                     parent_file_id: None,
                     block_id: None,
                     matched_keywords: None,
+                    matched_lines: None,
                     tokenized_content: Some(tokenized_content),
                     lsp_info: None,
+                    parent_context: None,
                 },
                 None,
             ));
-=======
-            return Ok(SearchResult {
-                file: path.to_string_lossy().to_string(),
-                lines: (1, lines.len()),
-                node_type: "file".to_string(),
-                code: content.to_string(),
-                symbol_signature: None,
-                matched_by_filename: None,
-                rank: None,
-                score: None,
-                tfidf_score: None,
-                bm25_score: None,
-                tfidf_rank: None,
-                bm25_rank: None,
-                new_score: None,
-                hybrid2_rank: None,
-                combined_score_rank: None,
-                file_unique_terms: None,
-                file_total_matches: None,
-                file_match_rank: None,
-                block_unique_terms: None,
-                block_total_matches: None,
-                parent_file_id: None,
-                block_id: None,
-                matched_keywords: None,
-                matched_lines: None,
-                tokenized_content: Some(tokenized_content),
-                parent_context: None,
-            });
->>>>>>> 25c34557
         }
     };
 
@@ -800,15 +772,11 @@
             matched_keywords: None,
             matched_lines: None,
             tokenized_content: Some(tokenized_content),
-<<<<<<< HEAD
             lsp_info: None,
+            parent_context: None,
         };
 
         return Ok((search_result, Some((symbol_line, symbol_column))));
-=======
-            parent_context: None,
-        });
->>>>>>> 25c34557
     }
 
     // If we couldn't find the symbol using tree-sitter, try a simple text search as fallback
@@ -927,17 +895,13 @@
             matched_keywords: None,
             matched_lines: None,
             tokenized_content: Some(tokenized_content),
-<<<<<<< HEAD
             lsp_info: None,
+            parent_context: None,
         };
 
         // For text search fallback, we don't have precise position information
         // We could estimate it, but it's less reliable than tree-sitter positions
         return Ok((search_result, None));
-=======
-            parent_context: None,
-        });
->>>>>>> 25c34557
     }
 
     // If we get here, we couldn't find the symbol
