//! Functions for extracting file paths from text.
//!
//! This module provides functions for parsing file paths with optional line numbers,
//! line ranges, or symbol references from text input.

use glob::glob;
use ignore::WalkBuilder;
use probe_code::language::is_test_file;
use probe_code::path_resolver::resolve_path;
use regex::Regex;
use std::collections::HashSet;
use std::path::PathBuf;

/// Helper function to validate if a string is likely to be a file path
/// and not a code construct like "locals.nodes" or "each.value"
fn is_likely_file_path(path_str: &str) -> bool {
    // Special case: if it has a path separator, it's likely a file path
    if path_str.contains('/') || path_str.contains('\\') {
        return true;
    }

    // For single-word patterns (no path separator), check more carefully
    let parts: Vec<&str> = path_str.split('.').collect();
    if parts.len() == 2 {
        let prefix = parts[0];
        let suffix = parts[1];

        // Common code construct prefixes to filter out
        let code_prefixes = [
            "local", "locals", "var", "each", "self", "this", "super", "parent", "config", "data",
            "resource", "output", "input", "params", "args", "props", "state", "context",
        ];

        // Common property/method names that are unlikely to be file extensions
        let common_properties = [
            "length", "size", "count", "value", "key", "name", "type", "id", "index", "push",
            "pop", "shift", "map", "filter", "reduce", "forEach", "toString", "valueOf", "nodes",
        ];

        // Check if it's a code construct pattern
        if code_prefixes.contains(&prefix) && common_properties.contains(&suffix) {
            return false;
        }

        // Check if just the suffix is a common property (regardless of prefix)
        // But allow common file extensions
        let common_extensions = [
            "tf", "js", "ts", "rs", "go", "py", "rb", "php", "java", "cs", "cpp", "c", "h", "hpp",
        ];
        if common_properties.contains(&suffix) && !common_extensions.contains(&suffix) {
            return false;
        }
    }

    true
}

/// Represents a file path with optional line numbers and symbol information
///
/// - `PathBuf`: The path to the file
/// - First `Option<usize>`: Optional start line number
/// - Second `Option<usize>`: Optional end line number
/// - `Option<String>`: Optional symbol name
/// - `Option<HashSet<usize>>`: Optional set of specific line numbers
pub type FilePathInfo = (
    PathBuf,
    Option<usize>,
    Option<usize>,
    Option<String>,
    Option<HashSet<usize>>,
);
/// Check if content is in git diff format
///
/// This function checks if the content starts with "diff --git" which indicates
/// it's in git diff format.
pub fn is_git_diff_format(content: &str) -> bool {
    content.trim_start().starts_with("diff --git")
}

/// Extract file paths from git diff format
///
/// This function takes a string of text in git diff format and extracts file paths
/// with line ranges. It's used when the extract command is run with the --diff option.
///
/// The function looks for patterns like:
/// - diff --git a/path/to/file.rs b/path/to/file.rs
/// - @@ -45,7 +45,7 @@ (hunk header)
///
/// It extracts the file path from the diff header and the line range from the hunk header.
/// We don't add arbitrary context lines - instead we rely on the AST parser to find
/// the full function or code block that contains the changed lines.
///
/// If allow_tests is false, test files will be filtered out.
pub fn extract_file_paths_from_git_diff(text: &str, allow_tests: bool) -> Vec<FilePathInfo> {
    let mut results = Vec::new();
    let mut processed_files = HashSet::new();
    let mut current_file: Option<PathBuf> = None;
    let mut current_file_lines = HashSet::new();

    // Check if debug mode is enabled
    let debug_mode = std::env::var("PROBE_DEBUG").unwrap_or_default() == "1";

    // Split the text into lines
    let lines: Vec<&str> = text.lines().collect();

    // Regex for diff header: diff --git a/path/to/file.rs b/path/to/file.rs
    let diff_header_regex = Regex::new(r"^diff --git a/(.*) b/(.*)$").unwrap();

    // Regex for hunk header capturing start+len for old and new lines:
    //   @@ -oldStart,oldLen +newStart,newLen @@
    // The length part may be omitted if 1 (in which case the diff might display e.g. @@ -10 +20 @@).
    // We'll default missing length to 1.
    let hunk_header_regex = Regex::new(r"^@@ -(\d+)(?:,(\d+))? \+(\d+)(?:,(\d+))? @@").unwrap();

    // Helper function to finalize a file (add to results if it has changes)
    let finalize_file = |results: &mut Vec<FilePathInfo>,
                         processed_files: &mut HashSet<String>,
                         file_path: &PathBuf,
                         changed_lines: &HashSet<usize>,
                         allow_tests: bool,
                         debug_mode: bool| {
        // Only process if we have lines and haven't processed this file yet
        if !changed_lines.is_empty()
            && !processed_files.contains(&file_path.to_string_lossy().to_string())
        {
            // Skip test files if allow_tests is false
            let is_test = is_test_file(file_path);
            if !is_ignored_by_gitignore(file_path) && (allow_tests || !is_test) {
                if debug_mode {
                    println!(
                        "[DEBUG] Adding file with {} changed lines: {file_path:?}",
                        changed_lines.len()
                    );
                }
                // Use the min and max values in the HashSet for start and end lines
                let start_line = changed_lines.iter().min().cloned();
                let end_line = changed_lines.iter().max().cloned();

                // Pass both the start/end line numbers and the full set of lines
                results.push((
                    file_path.clone(),
                    start_line,
                    end_line,
                    None,
                    Some(changed_lines.clone()),
                ));
                processed_files.insert(file_path.to_string_lossy().to_string());
            } else if debug_mode {
                if is_ignored_by_gitignore(file_path) {
                    println!("[DEBUG] Skipping ignored file: {file_path:?}");
                } else if !allow_tests && is_test {
                    println!("[DEBUG] Skipping test file: {file_path:?}");
                }
            }
        }
    };

    // Use a manual index to process the lines
    let mut i = 0;
    while i < lines.len() {
        let line = lines[i];

        // Check for diff header
        if let Some(cap) = diff_header_regex.captures(line) {
            // When we find a new file, process any lines from the previous file
            if let Some(file_path) = &current_file {
                finalize_file(
                    &mut results,
                    &mut processed_files,
                    file_path,
                    &current_file_lines,
                    allow_tests,
                    debug_mode,
                );
            }

            // Use the 'b' path (new file) as the current file
            let file_path = cap.get(2).unwrap().as_str();
            current_file = Some(PathBuf::from(file_path));
            current_file_lines = HashSet::new(); // Reset lines for the new file

            if debug_mode {
                println!("[DEBUG] Found file in git diff: {file_path:?}");
            }

            i += 1;
            continue;
        }
        // Check for hunk header
        else if let Some(cap) = hunk_header_regex.captures(line) {
            if let Some(file_path) = &current_file {
                // Get the line numbers from the hunk header
                let new_start: usize = cap.get(3).unwrap().as_str().parse().unwrap_or(1);
                let _new_len: usize = cap
                    .get(4)
                    .map(|m| m.as_str().parse().unwrap_or(1))
                    .unwrap_or(1);

                if debug_mode {
                    println!(
                        "[DEBUG] Found hunk for file {file_path:?}: parsing for actual changed lines"
                    );
                }

                // Move to the next line after the hunk header
                i += 1;

                // Process lines within this hunk
                let mut current_line = new_start;
                while i < lines.len() {
                    let hunk_line = lines[i];

                    // Check if we've reached the next hunk or next diff
                    if hunk_line.starts_with("@@") || hunk_line.starts_with("diff --git") {
                        // Do not increment i here, so the outer loop sees this line
                        break;
                    }

                    // Process lines within the hunk
                    if hunk_line.starts_with('+') && !hunk_line.starts_with("+++") {
                        // This is an added/modified line in the new version
                        if debug_mode {
                            println!("[DEBUG] Found changed line at {current_line}: {hunk_line}");
                        }
                        current_file_lines.insert(current_line);
                    }

                    // Advance the line counter for all lines except removed lines
                    if !hunk_line.starts_with('-') {
                        current_line += 1;
                    }

                    i += 1;
                }

                // We've processed this hunk, continue to the next line
                continue;
            }
        }

        // If not a diff header or hunk header, just move on
        i += 1;
    }

    // Process any lines from the last file
    if let Some(file_path) = &current_file {
        finalize_file(
            &mut results,
            &mut processed_files,
            file_path,
            &current_file_lines,
            allow_tests,
            debug_mode,
        );
    }

    results
}

/// Extract file paths from text (for stdin mode)
///
/// This function takes a string of text and extracts file paths with optional
/// line numbers or ranges. It's used when the extract command receives input from stdin.
///
/// The function looks for patterns like:
/// - File paths with extensions (e.g., file.rs, path/to/file.go)
/// - Optional line numbers after a colon (e.g., file.rs:10)
/// - Optional line ranges after a colon (e.g., file.rs:1-60)
/// - File paths with line and column numbers (e.g., file.rs:10:42)
/// - File paths with symbol references (e.g., file.rs#function_name)
/// - File paths with symbol references (e.g., file.rs#function_name)
/// - Paths can be wrapped in backticks, single quotes, or double quotes
///
/// If allow_tests is false, test files will be filtered out.
pub fn extract_file_paths_from_text(text: &str, allow_tests: bool) -> Vec<FilePathInfo> {
    let mut results = Vec::new();
    let mut processed_paths = HashSet::new();

    // Check if debug mode is enabled
    let debug_mode = std::env::var("PROBE_DEBUG").unwrap_or_default() == "1";

    // Preprocess the text to handle paths wrapped in backticks, quotes, and markdown formatting
    // This replaces backticks, single quotes, double quotes, and markdown bold/italic with spaces
    // around the path, making it easier to match with our regex patterns
    let mut preprocessed_text = String::with_capacity(text.len());
    let mut in_quote = false;
    let mut quote_char = ' ';
    let mut prev_char = ' ';
    let chars: Vec<char> = text.chars().collect();
    let mut i = 0;

    while i < chars.len() {
        let c = chars[i];
        let next_char = chars.get(i + 1).unwrap_or(&' ');
        let next_next_char = chars.get(i + 2).unwrap_or(&' ');

        // Check if this is an apostrophe within a word (like in "Here's")
        // An apostrophe is likely part of a word if:
        // 1. It's surrounded by alphanumeric characters (e.g., "don't", "O'Reilly")
        // 2. It's not at the beginning or end of the text
        let is_apostrophe_in_word =
            c == '\'' && prev_char.is_alphanumeric() && next_char.is_alphanumeric();

        // Handle markdown bold (**text**) and italic (*text*)
        if !in_quote && c == '*' {
            if *next_char == '*' {
                // This is bold markdown (**), skip both asterisks and add space
                preprocessed_text.push(' ');
                i += 2; // Skip both asterisks
                continue;
            } else {
                // This is italic markdown (*), skip asterisk and add space
                preprocessed_text.push(' ');
                i += 1;
                continue;
            }
        }

        // Handle markdown strikethrough (~~text~~)
        if !in_quote && c == '~' && *next_char == '~' {
            preprocessed_text.push(' ');
            i += 2; // Skip both tildes
            continue;
        }

        // Handle markdown code blocks (```text```)
        if !in_quote && c == '`' && *next_char == '`' && *next_next_char == '`' {
            preprocessed_text.push(' ');
            i += 3; // Skip all three backticks
            continue;
        }

        if !in_quote && (c == '`' || c == '"' || (c == '\'' && !is_apostrophe_in_word)) {
            // Start of a quoted section
            in_quote = true;
            quote_char = c;
            preprocessed_text.push(' '); // Add space before the quoted content
        } else if in_quote && c == quote_char {
            // End of a quoted section
            in_quote = false;
            preprocessed_text.push(' '); // Add space after the quoted content
        } else {
            // Regular character
            preprocessed_text.push(c);
        }

        prev_char = c;
        i += 1;
    }

    // Use the preprocessed text for regex matching
    let text = &preprocessed_text;

    if debug_mode {
        println!("[DEBUG] Original text length: {}", text.len());
        println!("[DEBUG] Preprocessed text: {text:?}");
    }

    // First, try to match file paths with symbol references (e.g., file.rs#function_name)
    // Allow more flexible word boundaries including after punctuation and symbols
    let file_symbol_regex =
        Regex::new(r"(?:^|[\s\r\n\*\(\)\[\]\{\}<>:;,!?])([a-zA-Z0-9_\-./\*\{\}]+\.[a-zA-Z0-9]+)#([a-zA-Z0-9_]+)")
            .unwrap();

    for cap in file_symbol_regex.captures_iter(text) {
        let file_path = cap.get(1).unwrap().as_str();
        let symbol = cap.get(2).unwrap().as_str();

        // We don't skip symbol references for the same file path
        // This allows multiple symbols from the same file to be extracted

        // Handle glob pattern
        if file_path.contains('*') || file_path.contains('{') {
            if let Ok(paths) = glob(file_path) {
                for entry in paths.flatten() {
                    // Check if the file should be ignored or is a test file
                    let is_test = is_test_file(&entry);
                    let should_include =
                        !is_ignored_by_gitignore(&entry) && (allow_tests || !is_test);
                    if should_include {
                        let path_str = entry.to_string_lossy().to_string();
                        processed_paths.insert(path_str.clone());
                        // Pass the symbol name directly instead of using environment variables
                        results.push((entry, None, None, Some(symbol.to_string()), None));
                    } else if debug_mode {
                        if is_ignored_by_gitignore(&entry) {
                            println!("DEBUG: Skipping ignored file: {entry:?}");
                        } else if !allow_tests && is_test {
                            println!("DEBUG: Skipping test file: {entry:?}");
                        }
                    }
                }
            }
        } else {
            // Check if the path needs special resolution
            match resolve_path(file_path) {
                Ok(resolved_path) => {
                    let is_test = is_test_file(&resolved_path);
                    if !is_ignored_by_gitignore(&resolved_path) && (allow_tests || !is_test) {
                        processed_paths.insert(file_path.to_string());
                        // Pass the symbol name directly instead of using environment variables
                        results.push((resolved_path, None, None, Some(symbol.to_string()), None));
                    } else if debug_mode {
                        if is_ignored_by_gitignore(&resolved_path) {
                            println!("DEBUG: Skipping ignored file: {file_path:?}");
                        } else if !allow_tests && is_test {
                            println!("DEBUG: Skipping test file: {file_path:?}");
                        }
                    }
                }
                Err(err) => {
                    if debug_mode {
                        println!("DEBUG: Failed to resolve path '{file_path}': {err}");
                    }

                    // Fall back to the original path
                    let path = PathBuf::from(file_path);
                    let is_test = is_test_file(&path);
                    if !is_ignored_by_gitignore(&path) && (allow_tests || !is_test) {
                        processed_paths.insert(file_path.to_string());
                        // Pass the symbol name directly instead of using environment variables
                        results.push((path, None, None, Some(symbol.to_string()), None));
                    } else if debug_mode {
                        if is_ignored_by_gitignore(&path) {
                            println!("DEBUG: Skipping ignored file: {file_path:?}");
                        } else if !allow_tests && is_test {
                            println!("DEBUG: Skipping test file: {file_path:?}");
                        }
                    }
                }
            }
        }
    }

    // Next, try to match file paths with line ranges (e.g., file.rs:1-60)
    // Allow more flexible word boundaries including after punctuation and symbols
    let file_range_regex = Regex::new(
        r"(?:^|[\s\r\n\*\(\)\[\]\{\}<>:;,!?])([a-zA-Z0-9_\-./\*\{\}]+\.[a-zA-Z0-9]+):(\d+)-(\d+)",
    )
    .unwrap();

    for cap in file_range_regex.captures_iter(text) {
        let file_path = cap.get(1).unwrap().as_str();

        // Skip if we've already processed this path with a symbol reference
        if processed_paths.contains(file_path) {
            continue;
        }

        let start_line = cap.get(2).and_then(|m| m.as_str().parse::<usize>().ok());
        let end_line = cap.get(3).and_then(|m| m.as_str().parse::<usize>().ok());

        if let (Some(start), Some(end)) = (start_line, end_line) {
            // Handle glob pattern
            if file_path.contains('*') || file_path.contains('{') {
                if let Ok(paths) = glob(file_path) {
                    for entry in paths.flatten() {
                        // Check if the file should be ignored or is a test file
                        let is_test = is_test_file(&entry);
                        let should_include =
                            !is_ignored_by_gitignore(&entry) && (allow_tests || !is_test);
                        if should_include {
                            processed_paths.insert(entry.to_string_lossy().to_string());
                            results.push((entry, Some(start), Some(end), None, None));
                        } else if debug_mode {
                            if is_ignored_by_gitignore(&entry) {
                                println!("DEBUG: Skipping ignored file: {entry:?}");
                            } else if !allow_tests && is_test {
                                println!("DEBUG: Skipping test file: {entry:?}");
                            }
                        }
                    }
                }
            } else {
                // Check if the path needs special resolution
                match resolve_path(file_path) {
                    Ok(resolved_path) => {
                        let is_test = is_test_file(&resolved_path);
                        if !is_ignored_by_gitignore(&resolved_path) && (allow_tests || !is_test) {
                            processed_paths.insert(file_path.to_string());
                            results.push((resolved_path, Some(start), Some(end), None, None));
                        } else if debug_mode {
                            if is_ignored_by_gitignore(&resolved_path) {
                                println!("DEBUG: Skipping ignored file: {file_path:?}");
                            } else if !allow_tests && is_test {
                                println!("DEBUG: Skipping test file: {file_path:?}");
                            }
                        }
                    }
                    Err(err) => {
                        if debug_mode {
                            println!("DEBUG: Failed to resolve path '{file_path}': {err}");
                        }

                        // Fall back to the original path
                        let path = PathBuf::from(file_path);
                        let is_test = is_test_file(&path);
                        if !is_ignored_by_gitignore(&path) && (allow_tests || !is_test) {
                            processed_paths.insert(file_path.to_string());
                            results.push((path, Some(start), Some(end), None, None));
                        } else if debug_mode {
                            if is_ignored_by_gitignore(&path) {
                                println!("DEBUG: Skipping ignored file: {file_path:?}");
                            } else if !allow_tests && is_test {
                                println!("DEBUG: Skipping test file: {file_path:?}");
                            }
                        }
                    }
                }
            }
        }
    }

    // Then, try to match file paths with single line numbers (and optional column numbers)
    // Allow more flexible word boundaries including after punctuation and symbols
    let file_line_regex =
        Regex::new(r"(?:^|[\s\r\n\*\(\)\[\]\{\}<>:;,!?])([a-zA-Z0-9_\-./\*\{\}]+\.[a-zA-Z0-9]+):(\d+)(?::\d+)?")
            .unwrap();

    for cap in file_line_regex.captures_iter(text) {
        let file_path = cap.get(1).unwrap().as_str();

        // Skip if we've already processed this path with a symbol reference or line range
        if processed_paths.contains(file_path) {
            continue;
        }

        let line_num = cap.get(2).and_then(|m| m.as_str().parse::<usize>().ok());

        // Handle glob pattern
        if file_path.contains('*') || file_path.contains('{') {
            if let Ok(paths) = glob(file_path) {
                for entry in paths.flatten() {
                    let path_str = entry.to_string_lossy().to_string();
                    if !processed_paths.contains(&path_str) {
                        // Check if the file should be ignored or is a test file
                        let is_test = is_test_file(&entry);
                        let should_include =
                            !is_ignored_by_gitignore(&entry) && (allow_tests || !is_test);
                        if should_include {
                            processed_paths.insert(path_str);
                            results.push((entry, line_num, None, None, None));
                        } else if debug_mode {
                            if is_ignored_by_gitignore(&entry) {
                                println!("DEBUG: Skipping ignored file: {entry:?}");
                            } else if !allow_tests && is_test {
                                println!("DEBUG: Skipping test file: {entry:?}");
                            }
                        }
                    }
                }
            }
        } else {
            // Check if the path needs special resolution
            match resolve_path(file_path) {
                Ok(path) => {
                    let is_test = is_test_file(&path);
                    if !is_ignored_by_gitignore(&path) && (allow_tests || !is_test) {
                        processed_paths.insert(file_path.to_string());
                        results.push((path, line_num, None, None, None));
                    } else if debug_mode {
                        if is_ignored_by_gitignore(&path) {
                            println!("DEBUG: Skipping ignored file: {file_path:?}");
                        } else if !allow_tests && is_test {
                            println!("DEBUG: Skipping test file: {file_path:?}");
                        }
                    }
                }
                Err(err) => {
                    if debug_mode {
                        println!("DEBUG: Failed to resolve path '{file_path}': {err}");
                    }

                    // Fall back to the original path
                    let path = PathBuf::from(file_path);
                    let is_test = is_test_file(&path);
                    if !is_ignored_by_gitignore(&path) && (allow_tests || !is_test) {
                        processed_paths.insert(file_path.to_string());
                        results.push((path, line_num, None, None, None));
                    } else if debug_mode {
                        if is_ignored_by_gitignore(&path) {
                            println!("DEBUG: Skipping ignored file: {file_path:?}");
                        } else if !allow_tests && is_test {
                            println!("DEBUG: Skipping test file: {file_path:?}");
                        }
                    }
                }
            }
        }
    }

    // Finally, match file paths without line numbers or symbols
    // But only if they haven't been processed already
    // Allow more flexible word boundaries including after punctuation and symbols
    // Regex pattern that supports both Unix and Windows paths
    // On Windows, paths can contain backslashes, tildes (in short names), and colons (for drive letters)
    let simple_file_regex =
        Regex::new(r"(?:^|[\s\r\n\*\(\)\[\]\{\}<>;,!?])([a-zA-Z]:[\\\/])?([a-zA-Z0-9_\-./\\~\*\{\}]+\.[a-zA-Z0-9]+)")
            .unwrap();

    for cap in simple_file_regex.captures_iter(text) {
        // Combine the optional drive letter (group 1) with the path (group 2)
        let drive = cap.get(1).map(|m| m.as_str()).unwrap_or("");
        let path_part = cap.get(2).unwrap().as_str();
        let file_path = format!("{drive}{path_part}");
        let file_path = file_path.as_str();

        if debug_mode {
            println!("DEBUG: simple_file_regex matched: '{file_path}'");
        }

        // Skip if we've already processed this path with a symbol, line number, or range
        if !processed_paths.contains(file_path) {
            // Handle glob pattern
            if file_path.contains('*') || file_path.contains('{') {
                if let Ok(paths) = glob(file_path) {
                    for entry in paths.flatten() {
                        let path_str = entry.to_string_lossy().to_string();
                        if !processed_paths.contains(&path_str) {
                            // Check if the file should be ignored or is a test file
                            let is_test = is_test_file(&entry);
                            let should_include =
                                !is_ignored_by_gitignore(&entry) && (allow_tests || !is_test);
                            if should_include {
                                processed_paths.insert(path_str);
                                results.push((entry, None, None, None, None));
                            } else if debug_mode {
                                if is_ignored_by_gitignore(&entry) {
                                    println!("DEBUG: Skipping ignored file: {entry:?}");
                                } else if !allow_tests && is_test {
                                    println!("DEBUG: Skipping test file: {entry:?}");
                                }
                            }
                        }
                    }
                }
            } else {
                // Check if the path needs special resolution
                if debug_mode {
                    println!("DEBUG: Attempting to resolve path: '{file_path}'");
                }
                match resolve_path(file_path) {
                    Ok(path) => {
                        // Even if resolve_path returns Ok, we need to validate it's a real file
                        // resolve_path returns Ok(PathBuf::from(path)) for non-special paths
                        // Check if this is a special path (with language prefix or /dep/) or a Windows path
                        let is_windows_path = file_path.len() >= 2
                            && file_path.chars().nth(1) == Some(':')
                            && file_path
                                .chars()
                                .next()
                                .map(|c| c.is_ascii_alphabetic())
                                .unwrap_or(false);
                        let is_special_path = (file_path.contains(':') && !is_windows_path)
                            || file_path.starts_with("/dep/");

                        if !is_special_path {
                            // This is a regular path that resolve_path just passed through
                            // Apply our file path validation
                            if !is_likely_file_path(file_path) {
                                if debug_mode {
                                    println!("DEBUG: Skipping '{file_path}' - appears to be a code construct, not a file path");
                                }
                                continue;
                            }

                            // Check if the file exists
                            if !path.exists()
                                && !file_path.contains('/')
                                && !file_path.contains('\\')
                            {
                                if debug_mode {
                                    println!("DEBUG: Skipping non-existent path that doesn't look like a file: {file_path:?}");
                                }
                                continue;
                            }
                        }

                        let is_test = is_test_file(&path);
                        if !is_ignored_by_gitignore(&path) && (allow_tests || !is_test) {
                            results.push((path, None, None, None, None));
                            processed_paths.insert(file_path.to_string());
                        } else if debug_mode {
                            if is_ignored_by_gitignore(&path) {
                                println!("DEBUG: Skipping ignored file: {file_path:?}");
                            } else if !allow_tests && is_test {
                                println!("DEBUG: Skipping test file: {file_path:?}");
                            }
                        }
                    }
                    Err(err) => {
                        if debug_mode {
                            println!("DEBUG: Failed to resolve path '{file_path}': {err}");
                        }

                        // Fall back to the original path, but validate it first
                        if is_likely_file_path(file_path) {
                            let path = PathBuf::from(file_path);
                            // Only add if the file exists or matches common file patterns
                            if path.exists()
                                || (file_path.contains('/') || file_path.contains('\\'))
                            {
                                let is_test = is_test_file(&path);
                                if !is_ignored_by_gitignore(&path) && (allow_tests || !is_test) {
                                    results.push((path, None, None, None, None));
                                    processed_paths.insert(file_path.to_string());
                                } else if debug_mode {
                                    if is_ignored_by_gitignore(&path) {
                                        println!("DEBUG: Skipping ignored file: {file_path:?}");
                                    } else if !allow_tests && is_test {
                                        println!("DEBUG: Skipping test file: {file_path:?}");
                                    }
                                }
                            } else if debug_mode {
                                println!("DEBUG: Skipping non-existent path that doesn't look like a file: {file_path:?}");
                            }
                        } else if debug_mode {
                            println!("DEBUG: Skipping '{file_path}' - appears to be a code construct, not a file path");
                        }
                    }
                }
            }
        }
    }

    results
}

/// Parse a file path with optional line number or range (e.g., "file.rs:10" or "file.rs:1-60")
///
/// If allow_tests is false, test files will be filtered out.
pub fn parse_file_with_line(input: &str, allow_tests: bool) -> Vec<FilePathInfo> {
    let mut results = Vec::new();
    let debug_mode = std::env::var("PROBE_DEBUG").unwrap_or_default() == "1";

    // Remove any surrounding backticks or quotes, but not apostrophes within words
    // First check if the input starts and ends with the same quote character
    let first_char = input.chars().next().unwrap_or(' ');
    let last_char = input.chars().last().unwrap_or(' ');

    let cleaned_input = if (first_char == '`' || first_char == '\'' || first_char == '"')
        && first_char == last_char
    {
        // If the input is fully wrapped in quotes, remove them
        &input[1..input.len() - 1]
    } else {
        // Otherwise just trim any quotes at the beginning or end
        input.trim_matches(|c| c == '`' || c == '"')
    };

    // Check if this is a Windows absolute path (e.g., C:\, D:\, etc.)
    // We need to check this before splitting on ':' because Windows paths contain ':'
    let is_windows_path = cleaned_input.len() >= 3
        && cleaned_input.chars().nth(1) == Some(':')
        && cleaned_input
            .chars()
            .next()
            .map(|c| c.is_ascii_alphabetic())
            .unwrap_or(false)
        && (cleaned_input.chars().nth(2) == Some('\\')
            || cleaned_input.chars().nth(2) == Some('/'));

    // Check if the input contains a symbol reference (file#symbol or file#parent.child)
    if let Some((file_part, symbol)) = cleaned_input.split_once('#') {
        // For symbol references, we don't have line numbers yet
        // We'll need to find the symbol in the file later
        let path = PathBuf::from(file_part);

        // If the path is absolute and exists, use it directly
        if path.is_absolute() && path.exists() {
            let is_test = is_test_file(&path);
            if allow_tests || !is_test {
                // Symbol can be a simple name or a dot-separated path (e.g., "Class.method")
                results.push((path, None, None, Some(symbol.to_string()), None));
            }
        } else {
            // Try special path resolution for relative paths or special syntax
            match resolve_path(file_part) {
                Ok(resolved_path) => {
                    let is_test = is_test_file(&resolved_path);
                    if allow_tests || !is_test {
                        // Symbol can be a simple name or a dot-separated path (e.g., "Class.method")
                        results.push((resolved_path, None, None, Some(symbol.to_string()), None));
                    }
                }
                Err(err) => {
                    if std::env::var("PROBE_DEBUG").unwrap_or_default() == "1" {
                        println!("DEBUG: Failed to resolve path '{file_part}': {err}");
                    }

                    // Fall back to the original path if it exists
                    if path.exists() {
                        let is_test = is_test_file(&path);
                        if allow_tests || !is_test {
                            // Symbol can be a simple name or a dot-separated path (e.g., "Class.method")
                            results.push((path, None, None, Some(symbol.to_string()), None));
                        }
                    } else if debug_mode {
                        println!("DEBUG: Path does not exist: {file_part}");
                    }
                }
            }
        }
        return results;
<<<<<<< HEAD
    } else if !is_windows_path && cleaned_input.contains(':') {
        // Only try to split on ':' if it's not a Windows path
        // Use rsplit_once to split at the LAST colon to handle absolute paths correctly
        let (file_part, line_spec) = cleaned_input.rsplit_once(':').unwrap();
=======
    } else if cleaned_input.contains(':') {
        // Handle line ranges in both Windows and Unix paths
        let (file_part, rest) = if is_windows_path {
            // For Windows paths, we need to find the colon after the drive letter
            // Format: C:\path\to\file.ext:5-10
            if let Some(colon_pos) = cleaned_input[2..].find(':') {
                let actual_pos = colon_pos + 2; // Adjust for the skipped first 2 characters
                (
                    &cleaned_input[..actual_pos],
                    &cleaned_input[actual_pos + 1..],
                )
            } else {
                // No line range found, treat as file-only path
                (cleaned_input, "")
            }
        } else {
            // For Unix paths, split on the first colon
            cleaned_input.split_once(':').unwrap()
        };

        // Extract the line specification from the rest (which might contain more colons)
        let line_spec = rest.split(':').next().unwrap_or("");
>>>>>>> f209e3e0

        // If there's no line specification (empty rest), treat as file-only path
        if line_spec.is_empty() {
            // No line number specified, just a file path
            match resolve_path(file_part) {
                Ok(path) => {
                    let is_test = is_test_file(&path);
                    if !is_ignored_by_gitignore(&path) && (allow_tests || !is_test) {
                        results.push((path, None, None, None, None));
                    }
                }
                Err(err) => {
                    if debug_mode {
                        println!("DEBUG: Failed to resolve path '{file_part}': {err}");
                    }

                    // Fall back to the original path
                    let path = PathBuf::from(file_part);
                    let is_test = is_test_file(&path);
                    if !is_ignored_by_gitignore(&path) && (allow_tests || !is_test) {
                        results.push((path, None, None, None, None));
                    }
                }
            }
            return results;
        }

        // Check if it's a range (contains a hyphen)
        if let Some((start_str, end_str)) = line_spec.split_once('-') {
            let start_num = start_str.parse::<usize>().ok();
            let end_num = end_str.parse::<usize>().ok();

            if let (Some(start), Some(end)) = (start_num, end_num) {
                // Handle glob pattern
                if file_part.contains('*') || file_part.contains('{') {
                    // Use WalkBuilder to respect .gitignore
                    let base_dir = std::path::Path::new(".");
                    let mut builder = WalkBuilder::new(base_dir);
                    builder.git_ignore(true);
                    builder.git_global(true);
                    builder.git_exclude(true);

                    // Also try glob for backward compatibility
                    if let Ok(paths) = glob(file_part) {
                        for entry in paths.flatten() {
                            // Check if the file should be ignored or is a test file
                            let is_test = is_test_file(&entry);
                            let should_include =
                                !is_ignored_by_gitignore(&entry) && (allow_tests || !is_test);
                            if should_include {
                                results.push((entry, Some(start), Some(end), None, None));
                            }
                        }
                    }
                } else {
                    // First check if the path is absolute or relative
                    let path = PathBuf::from(file_part);

                    // If the path is absolute and exists, use it directly
                    if path.is_absolute() && path.exists() {
                        let is_test = is_test_file(&path);
                        if allow_tests || !is_test {
                            results.push((path, Some(start), Some(end), None, None));
                        }
                    } else {
                        // Try special path resolution for relative paths or special syntax
                        match resolve_path(file_part) {
                            Ok(resolved_path) => {
                                let is_test = is_test_file(&resolved_path);
                                if !is_ignored_by_gitignore(&resolved_path)
                                    && (allow_tests || !is_test)
                                {
                                    results.push((
                                        resolved_path,
                                        Some(start),
                                        Some(end),
                                        None,
                                        None,
                                    ));
                                }
                            }
                            Err(err) => {
                                if std::env::var("PROBE_DEBUG").unwrap_or_default() == "1" {
                                    println!("DEBUG: Failed to resolve path '{file_part}': {err}");
                                }

                                // Fall back to the original path if it exists
                                if path.exists() {
                                    let is_test = is_test_file(&path);
                                    if allow_tests || !is_test {
                                        results.push((path, Some(start), Some(end), None, None));
                                    }
                                } else if debug_mode {
                                    println!("DEBUG: Path does not exist: {file_part}");
                                }
                            }
                        }
                    }
                }
            }
        } else {
            // Try to parse as a single line number
            let line_num = line_spec.parse::<usize>().ok();

            if let Some(num) = line_num {
                // Handle glob pattern
                if file_part.contains('*') || file_part.contains('{') {
                    // Use WalkBuilder to respect .gitignore
                    if let Ok(paths) = glob(file_part) {
                        for entry in paths.flatten() {
                            // Check if the file should be ignored or is a test file
                            let is_test = is_test_file(&entry);
                            let should_include =
                                !is_ignored_by_gitignore(&entry) && (allow_tests || !is_test);
                            if should_include {
                                // Create a HashSet with just this line number
                                let mut lines_set = HashSet::new();
                                lines_set.insert(num);
                                results.push((entry, Some(num), None, None, Some(lines_set)));
                            }
                        }
                    }
                } else {
                    // First check if the path is absolute or relative
                    let path = PathBuf::from(file_part);

                    // If the path is absolute and exists, use it directly
                    if path.is_absolute() && path.exists() {
                        let is_test = is_test_file(&path);
                        if allow_tests || !is_test {
                            // Create a HashSet with just this line number
                            let mut lines_set = HashSet::new();
                            lines_set.insert(num);
                            results.push((path, Some(num), None, None, Some(lines_set)));
                        }
                    } else {
                        // Try special path resolution for relative paths or special syntax
                        match resolve_path(file_part) {
                            Ok(resolved_path) => {
                                let is_test = is_test_file(&resolved_path);
                                if !is_ignored_by_gitignore(&resolved_path)
                                    && (allow_tests || !is_test)
                                {
                                    // Create a HashSet with just this line number
                                    let mut lines_set = HashSet::new();
                                    lines_set.insert(num);
                                    results.push((
                                        resolved_path,
                                        Some(num),
                                        None,
                                        None,
                                        Some(lines_set),
                                    ));
                                }
                            }
                            Err(err) => {
                                if std::env::var("PROBE_DEBUG").unwrap_or_default() == "1" {
                                    println!("DEBUG: Failed to resolve path '{file_part}': {err}");
                                }

                                // Fall back to the original path if it exists
                                if path.exists() {
                                    let is_test = is_test_file(&path);
                                    if allow_tests || !is_test {
                                        // Create a HashSet with just this line number
                                        let mut lines_set = HashSet::new();
                                        lines_set.insert(num);
                                        results.push((
                                            path,
                                            Some(num),
                                            None,
                                            None,
                                            Some(lines_set),
                                        ));
                                    }
                                } else if debug_mode {
                                    println!("DEBUG: Path does not exist: {file_part}");
                                }
                            }
                        }
                    }
                }
            }
        }
    } else {
        // No line number or symbol specified, just a file path
        // Handle glob pattern
        if cleaned_input.contains('*') || cleaned_input.contains('{') {
            if let Ok(paths) = glob(cleaned_input) {
                for entry in paths.flatten() {
                    // Check if the file should be ignored or is a test file
                    let is_test = is_test_file(&entry);
                    let should_include =
                        !is_ignored_by_gitignore(&entry) && (allow_tests || !is_test);
                    if should_include {
                        results.push((entry, None, None, None, None));
                    }
                }
            }
        } else {
            // First check if the path is absolute or relative
            let path = PathBuf::from(cleaned_input);

            // If the path is absolute and exists, use it directly
            if path.is_absolute() && path.exists() {
                let is_test = is_test_file(&path);
                if allow_tests || !is_test {
                    results.push((path, None, None, None, None));
                }
            } else {
                // Try special path resolution for relative paths or special syntax
                match resolve_path(cleaned_input) {
                    Ok(resolved_path) => {
                        let is_test = is_test_file(&resolved_path);
                        if !is_ignored_by_gitignore(&resolved_path) && (allow_tests || !is_test) {
                            results.push((resolved_path, None, None, None, None));
                        }
                    }
                    Err(err) => {
                        // If resolution fails, log the error and try with the original path
                        if debug_mode {
                            println!("DEBUG: Failed to resolve path '{cleaned_input}': {err}");
                        }

                        // Fall back to the original path if it exists
                        if path.exists() {
                            let is_test = is_test_file(&path);
                            if allow_tests || !is_test {
                                results.push((path, None, None, None, None));
                            }
                        } else if debug_mode {
                            println!("DEBUG: Path does not exist: {cleaned_input}");
                        }
                    }
                }
            }
        }
    }

    results
}

// Thread-local storage for the custom ignore patterns
thread_local! {
    static CUSTOM_IGNORES: std::cell::RefCell<Vec<String>> = const { std::cell::RefCell::new(Vec::new()) };
}

/// Set custom ignore patterns for the current thread
pub fn set_custom_ignores(patterns: &[String]) {
    CUSTOM_IGNORES.with(|cell| {
        let mut ignores = cell.borrow_mut();
        ignores.clear();
        ignores.extend(patterns.iter().cloned());
    });
}

/// Check if a file should be ignored according to .gitignore rules
fn is_ignored_by_gitignore(path: &PathBuf) -> bool {
    // Check if debug mode is enabled
    let debug_mode = std::env::var("PROBE_DEBUG").unwrap_or_default() == "1";

    // Simple check for common ignore patterns in the path
    let path_str = path.to_string_lossy();

    // Check for common ignore directory patterns directly in the path
    // These patterns should match directory boundaries, not arbitrary substrings
    let common_directory_patterns = [
        "/node_modules/",
        "\\node_modules\\", // node_modules directory
        "/vendor/",
        "\\vendor\\", // vendor directory
        "/target/",
        "\\target\\", // target directory (Rust)
        "/dist/",
        "\\dist\\", // dist directory
        "/build/",
        "\\build\\", // build directory
        "/.git/",
        "\\.git\\", // .git directory
        "/.svn/",
        "\\.svn\\", // .svn directory
        "/.hg/",
        "\\.hg\\", // .hg directory
        "/.idea/",
        "\\.idea\\", // .idea directory (IntelliJ)
        "/.vscode/",
        "\\.vscode\\", // .vscode directory
        "/__pycache__/",
        "\\__pycache__\\", // __pycache__ directory (Python)
    ];

    // Also check for paths that start with these directory names (for root level)
    let common_root_directory_patterns = [
        "node_modules/",
        "node_modules\\",
        "vendor/",
        "vendor\\",
        "target/",
        "target\\",
        "dist/",
        "dist\\",
        "build/",
        "build\\",
        ".git/",
        ".git\\",
        ".svn/",
        ".svn\\",
        ".hg/",
        ".hg\\",
        ".idea/",
        ".idea\\",
        ".vscode/",
        ".vscode\\",
        "__pycache__/",
        "__pycache__\\",
    ];

    // Get custom ignore patterns
    let mut custom_patterns = Vec::new();
    CUSTOM_IGNORES.with(|cell| {
        let ignores = cell.borrow();
        custom_patterns.extend(ignores.iter().cloned());
    });

    // Check if the path contains any of the common ignore directory patterns
    for pattern in &common_directory_patterns {
        if path_str.contains(pattern) {
            if debug_mode {
                println!(
                    "DEBUG: File {path:?} is ignored (contains directory pattern '{pattern}')"
                );
            }
            return true;
        }
    }

    // Check if the path starts with any of the root ignore directory patterns
    for pattern in &common_root_directory_patterns {
        if path_str.starts_with(pattern) {
            if debug_mode {
                println!(
                    "DEBUG: File {path:?} is ignored (starts with directory pattern '{pattern}')"
                );
            }
            return true;
        }
    }

    // Also check if the path ends with these directories (for root level matching)
    let path_lowercase = path_str.to_lowercase();
    if path_lowercase.ends_with("/node_modules")
        || path_lowercase.ends_with("\\node_modules")
        || path_lowercase.ends_with("/.git")
        || path_lowercase.ends_with("\\.git")
        || path_lowercase.ends_with("/.svn")
        || path_lowercase.ends_with("\\.svn")
        || path_lowercase.ends_with("/.hg")
        || path_lowercase.ends_with("\\.hg")
        || path_lowercase.ends_with("/.idea")
        || path_lowercase.ends_with("\\.idea")
        || path_lowercase.ends_with("/.vscode")
        || path_lowercase.ends_with("\\.vscode")
        || path_lowercase.ends_with("/__pycache__")
        || path_lowercase.ends_with("\\__pycache__")
    {
        if debug_mode {
            println!("DEBUG: File {path:?} is ignored (ends with ignore directory)");
        }
        return true;
    }

    // Check if the path contains any of the custom ignore patterns (keep original logic for custom patterns)
    for pattern in &custom_patterns {
        if path_str.contains(pattern) {
            if debug_mode {
                println!("DEBUG: File {path:?} is ignored (contains custom pattern '{pattern}')");
            }
            return true;
        }
    }

    false
}

#[cfg(test)]
mod tests {
    use super::*;
    use std::fs;

    #[test]
    fn test_extract_file_paths_with_markdown_bold() {
        let text = "**tests/common/mod.rs#is_language_server_ready (lines 610-706)**: This function determines when language servers are ready.";
        let results = extract_file_paths_from_text(text, true);

        assert_eq!(results.len(), 1);
        let (path, start, end, symbol, _) = &results[0];
        assert_eq!(path.to_string_lossy(), "tests/common/mod.rs");
        assert_eq!(*start, None);
        assert_eq!(*end, None);
        assert_eq!(symbol.as_ref().unwrap(), "is_language_server_ready");
    }

    #[test]
    fn test_extract_file_paths_with_markdown_italic() {
        let text = "*src/main.rs:42* - some important line";
        let results = extract_file_paths_from_text(text, true);

        assert_eq!(results.len(), 1);
        let (path, start, end, symbol, _) = &results[0];
        assert_eq!(path.to_string_lossy(), "src/main.rs");
        assert_eq!(*start, Some(42));
        assert_eq!(*end, None);
        assert_eq!(*symbol, None);
    }

    #[test]
    fn test_extract_file_paths_with_markdown_strikethrough() {
        let text = "~~old/path.rs~~ and new **path/to/file.rs#function_name**";
        let results = extract_file_paths_from_text(text, true);

        assert_eq!(results.len(), 2);

        // Check that both files are found (order may vary)
        let file_names: Vec<String> = results
            .iter()
            .map(|(path, _, _, _, _)| path.to_string_lossy().to_string())
            .collect();

        assert!(file_names.contains(&"old/path.rs".to_string()));
        assert!(file_names.contains(&"path/to/file.rs".to_string()));

        // Check that the symbol was extracted for the function
        let symbol_result = results
            .iter()
            .find(|(path, _, _, _, _)| path.to_string_lossy() == "path/to/file.rs");
        assert!(symbol_result.is_some());
        assert_eq!(symbol_result.unwrap().3.as_ref().unwrap(), "function_name");
    }

    #[test]
    fn test_extract_file_paths_with_mixed_markdown() {
        let text = r#"
**CRITICAL FILES:**

**tests/file1.rs#test_function (line 100)**: Description
*src/file2.go:50-60* - another file
~~old/deprecated.py~~ 
`quoted/file.js:10`
        "#;

        let results = extract_file_paths_from_text(text, true);

        // Should find all 4 files despite markdown formatting
        assert_eq!(results.len(), 4);

        let file_names: Vec<String> = results
            .iter()
            .map(|(path, _, _, _, _)| path.to_string_lossy().to_string())
            .collect();

        assert!(file_names.contains(&"tests/file1.rs".to_string()));
        assert!(file_names.contains(&"src/file2.go".to_string()));
        assert!(file_names.contains(&"old/deprecated.py".to_string()));
        assert!(file_names.contains(&"quoted/file.js".to_string()));
    }

    #[test]
    fn test_extract_preserves_apostrophes_in_words() {
        let text = "Here's a file path: src/main.rs:42 that shouldn't break.";
        let results = extract_file_paths_from_text(text, true);

        assert_eq!(results.len(), 1);
        let (path, start, _, _, _) = &results[0];
        assert_eq!(path.to_string_lossy(), "src/main.rs");
        assert_eq!(*start, Some(42));
    }

    #[test]
    fn test_flexible_word_boundaries() {
        let text = "Error in (src/main.rs:100) and [tests/test.rs#test_func]";
        let results = extract_file_paths_from_text(text, true);

        assert_eq!(results.len(), 2);

        // Check that both files are found (order may vary)
        let file_names: Vec<String> = results
            .iter()
            .map(|(path, _, _, _, _)| path.to_string_lossy().to_string())
            .collect();

        assert!(file_names.contains(&"src/main.rs".to_string()));
        assert!(file_names.contains(&"tests/test.rs".to_string()));

        // Check the specific line number for src/main.rs
        let main_result = results
            .iter()
            .find(|(path, _, _, _, _)| path.to_string_lossy() == "src/main.rs");
        assert!(main_result.is_some());
        assert_eq!(main_result.unwrap().1, Some(100));

        // Check the symbol for tests/test.rs
        let test_result = results
            .iter()
            .find(|(path, _, _, _, _)| path.to_string_lossy() == "tests/test.rs");
        assert!(test_result.is_some());
        assert_eq!(test_result.unwrap().3.as_ref().unwrap(), "test_func");
    }

    #[test]
    fn test_markdown_line_ranges_with_formatting() {
        let text =
            "Check **src/parser.rs:100-150** and *tests/unit.rs:50-75* for the implementation.";
        let results = extract_file_paths_from_text(text, true);

        assert_eq!(results.len(), 2);

        // Check both files are found
        let file_names: Vec<String> = results
            .iter()
            .map(|(path, _, _, _, _)| path.to_string_lossy().to_string())
            .collect();

        assert!(file_names.contains(&"src/parser.rs".to_string()));
        assert!(file_names.contains(&"tests/unit.rs".to_string()));

        // Check line ranges
        let parser_result = results
            .iter()
            .find(|(path, _, _, _, _)| path.to_string_lossy() == "src/parser.rs");
        assert!(parser_result.is_some());
        assert_eq!(parser_result.unwrap().1, Some(100));
        assert_eq!(parser_result.unwrap().2, Some(150));

        let test_result = results
            .iter()
            .find(|(path, _, _, _, _)| path.to_string_lossy() == "tests/unit.rs");
        assert!(test_result.is_some());
        assert_eq!(test_result.unwrap().1, Some(50));
        assert_eq!(test_result.unwrap().2, Some(75));
    }

    #[test]
    fn test_markdown_code_blocks_with_file_paths() {
        let text = r#"
Here's the code snippet:

```rust
// Check `src/main.rs:42` for the main function
// Also see **lib/utils.rs#helper_function**
```

More details in ~~old/readme.md~~ and *docs/guide.md:10-20*.
        "#;
        let results = extract_file_paths_from_text(text, true);

        assert_eq!(results.len(), 4);

        let file_names: Vec<String> = results
            .iter()
            .map(|(path, _, _, _, _)| path.to_string_lossy().to_string())
            .collect();

        assert!(file_names.contains(&"src/main.rs".to_string()));
        assert!(file_names.contains(&"lib/utils.rs".to_string()));
        assert!(file_names.contains(&"old/readme.md".to_string()));
        assert!(file_names.contains(&"docs/guide.md".to_string()));
    }

    #[test]
    fn test_nested_markdown_formatting() {
        let text =
            "***Important file: `src/config.rs:25`*** and ~~***deprecated: `old/legacy.py`***~~";
        let results = extract_file_paths_from_text(text, true);

        assert_eq!(results.len(), 2);

        let file_names: Vec<String> = results
            .iter()
            .map(|(path, _, _, _, _)| path.to_string_lossy().to_string())
            .collect();

        assert!(file_names.contains(&"src/config.rs".to_string()));
        assert!(file_names.contains(&"old/legacy.py".to_string()));

        // Verify line number is preserved
        let config_result = results
            .iter()
            .find(|(path, _, _, _, _)| path.to_string_lossy() == "src/config.rs");
        assert!(config_result.is_some());
        assert_eq!(config_result.unwrap().1, Some(25));
    }

    #[test]
    fn test_markdown_links_with_file_paths() {
        let text = r#"
See [main.rs](src/main.rs:100) and [test file](tests/integration.rs#setup_test) for details.
Also check [**important file**](config/settings.json:42) and [*deprecated*](~~old/file.py~~).
        "#;
        let results = extract_file_paths_from_text(text, true);

        assert_eq!(results.len(), 4);

        let file_names: Vec<String> = results
            .iter()
            .map(|(path, _, _, _, _)| path.to_string_lossy().to_string())
            .collect();

        assert!(file_names.contains(&"src/main.rs".to_string()));
        assert!(file_names.contains(&"tests/integration.rs".to_string()));
        assert!(file_names.contains(&"config/settings.json".to_string()));
        assert!(file_names.contains(&"old/file.py".to_string()));
    }

    #[test]
    fn test_markdown_tables_with_file_paths() {
        let text = r#"
| File | Function | Line |
|------|----------|------|
| **src/main.rs** | `main` | 42 |
| *lib/parser.rs:100-150* | `parse_input` | 125 |
| ~~old/deprecated.rs#old_func~~ | `legacy` | 50 |
        "#;
        let results = extract_file_paths_from_text(text, true);

        assert_eq!(results.len(), 3);

        let file_names: Vec<String> = results
            .iter()
            .map(|(path, _, _, _, _)| path.to_string_lossy().to_string())
            .collect();

        assert!(file_names.contains(&"src/main.rs".to_string()));
        assert!(file_names.contains(&"lib/parser.rs".to_string()));
        assert!(file_names.contains(&"old/deprecated.rs".to_string()));
    }

    #[test]
    fn test_complex_punctuation_boundaries() {
        let text = r#"
Errors: {src/error.rs:25}, (tests/unit.rs#test_error), [lib/handler.rs:100-200], 
<config/app.toml:10>, "docs/readme.md#installation", 'scripts/build.sh:50'.
        "#;
        let results = extract_file_paths_from_text(text, true);

        // Just verify we get some results - the exact count may vary based on parsing
        assert!(
            !results.is_empty(),
            "Should detect at least some file paths"
        );

        let file_names: Vec<String> = results
            .iter()
            .map(|(path, _, _, _, _)| path.to_string_lossy().to_string())
            .collect();

        // Verify that at least some common patterns work
        let has_rust_file = file_names.iter().any(|name| name.ends_with(".rs"));
        let has_config_file = file_names
            .iter()
            .any(|name| name.contains("config") || name.ends_with(".toml"));

        assert!(
            has_rust_file || has_config_file,
            "Should detect at least some file patterns"
        );
    }

    #[test]
    fn test_real_world_github_issue_format() {
        let text = r#"
**CRITICAL FILES AND FUNCTIONS TO ANALYZE:**

**src/server.rs#start_server (lines 100-150)**: Server startup is failing with timeout errors.

**tests/integration_test.rs#test_server_startup (line 25)**: Test is flaky and needs investigation.

**config/settings.toml:42**: Default timeout value is too low.

*Additional files to check:*
- `lib/networking.rs:75-100` - connection handling
- ~~old/legacy_server.rs~~ - deprecated implementation 
- **docs/troubleshooting.md#timeout-issues** - known issues

See also: [main.rs](src/main.rs:10) and [utils](lib/utils.rs#helper_functions).
        "#;
        let results = extract_file_paths_from_text(text, true);

        assert_eq!(results.len(), 8);

        let file_names: Vec<String> = results
            .iter()
            .map(|(path, _, _, _, _)| path.to_string_lossy().to_string())
            .collect();

        // Verify all files are detected
        assert!(file_names.contains(&"src/server.rs".to_string()));
        assert!(file_names.contains(&"tests/integration_test.rs".to_string()));
        assert!(file_names.contains(&"config/settings.toml".to_string()));
        assert!(file_names.contains(&"lib/networking.rs".to_string()));
        assert!(file_names.contains(&"old/legacy_server.rs".to_string()));
        assert!(file_names.contains(&"docs/troubleshooting.md".to_string()));
        assert!(file_names.contains(&"src/main.rs".to_string()));
        assert!(file_names.contains(&"lib/utils.rs".to_string()));

        // Verify specific patterns
        let server_result = results
            .iter()
            .find(|(path, _, _, _, _)| path.to_string_lossy() == "src/server.rs");
        assert!(server_result.is_some());
        assert_eq!(server_result.unwrap().3.as_ref().unwrap(), "start_server");

        let config_result = results
            .iter()
            .find(|(path, _, _, _, _)| path.to_string_lossy() == "config/settings.toml");
        assert!(config_result.is_some());
        assert_eq!(config_result.unwrap().1, Some(42));

        let networking_result = results
            .iter()
            .find(|(path, _, _, _, _)| path.to_string_lossy() == "lib/networking.rs");
        assert!(networking_result.is_some());
        assert_eq!(networking_result.unwrap().1, Some(75));
        assert_eq!(networking_result.unwrap().2, Some(100));
    }

    #[test]
    fn test_edge_cases_and_false_positives() {
        let text = r#"
Don't match these: **not.a.file**, *just.bold.text*, ~~strike.through.words~~.
But do match: **src/real.rs:10**, email@example.com, and `config/app.json:25`.
Also: version 1.2.3, but not file.extension.that.is.too.long.to.be.real.
        "#;
        let results = extract_file_paths_from_text(text, true);

        // The regex may match more patterns than expected, so just verify basic behavior
        assert!(
            !results.is_empty(),
            "Should detect at least some file paths"
        );

        let file_names: Vec<String> = results
            .iter()
            .map(|(path, _, _, _, _)| path.to_string_lossy().to_string())
            .collect();

        // Should match the intended file paths
        assert!(file_names.contains(&"src/real.rs".to_string()));
        assert!(file_names.contains(&"config/app.json".to_string()));

        // The regex might pick up some false positives due to flexible boundaries
        // This is acceptable as long as the intended files are detected
    }

    #[test]
    fn test_is_likely_file_path() {
        // Test valid file paths
        assert!(is_likely_file_path("src/main.rs"));
        assert!(is_likely_file_path("path/to/file.go"));
        assert!(is_likely_file_path("test.js"));
        assert!(is_likely_file_path("module.tf")); // Terraform files should be valid
        assert!(is_likely_file_path("module.h")); // module.h is a valid C header file

        // Test code constructs that should be filtered out
        assert!(!is_likely_file_path("locals.nodes"));
        assert!(!is_likely_file_path("each.value"));
        assert!(!is_likely_file_path("each.key"));
        assert!(!is_likely_file_path("local.nodes"));
        assert!(!is_likely_file_path("var.name"));
        assert!(!is_likely_file_path("self.value"));
        assert!(!is_likely_file_path("this.size"));
        assert!(!is_likely_file_path("data.count"));
        assert!(!is_likely_file_path("resource.type"));

        // Test common properties that should be filtered
        assert!(!is_likely_file_path("something.length"));
        assert!(!is_likely_file_path("array.push"));
        assert!(!is_likely_file_path("object.toString"));

        // Edge cases - files with paths should be valid
        assert!(is_likely_file_path("path/module.h")); // With path, module.h is valid
        assert!(is_likely_file_path("src/local.go")); // With path, local.go is valid
    }

    #[test]
    fn test_is_likely_file_path_filters_code_constructs() {
        // Test that our is_likely_file_path function correctly identifies code constructs
        assert!(!is_likely_file_path("locals.nodes"));
        assert!(!is_likely_file_path("local.nodes"));
        assert!(!is_likely_file_path("each.value"));
        assert!(!is_likely_file_path("each.key"));
        assert!(!is_likely_file_path("data.count"));

        // But allows real file patterns
        assert!(is_likely_file_path("module.h.nodes")); // This might be a real file
        assert!(is_likely_file_path("output.txt"));
        assert!(is_likely_file_path("data.json"));
    }

    #[test]
    fn test_extract_file_paths_filters_code_constructs() {
        // Create temporary real files that should be found
        use std::fs;
        use std::io::Write;

        let temp_dir = std::env::temp_dir();
        let src_dir = temp_dir.join("test_extract_src");
        let tests_dir = temp_dir.join("test_extract_tests");

        // Create directories and files
        let _ = fs::create_dir_all(&src_dir);
        let _ = fs::create_dir_all(&tests_dir);

        let main_file = src_dir.join("main.rs");
        let test_file = tests_dir.join("test.go");

        let mut f1 = fs::File::create(&main_file).unwrap();
        writeln!(f1, "fn main() {{}}").unwrap();

        let mut f2 = fs::File::create(&test_file).unwrap();
        writeln!(f2, "package main").unwrap();

        let main_path = main_file.to_str().unwrap();
        let test_path = test_file.to_str().unwrap();

        let text = format!(
            r#"
        The module.h.nodes output that feeds into the node pool creation:
        - Line 47-51: output "nodes" with filtering logic
        - Line 49: for key, value in local.nodes: key => tonumber(value) if tonumber(value) != 0
        - Line 1-22: locals.nodes definition showing which pools should exist
        - each.value was not properly set
        - each.key should reference the instance
        
        Actual files:
        - {main_path}:42
        - {test_path}:100-200
        "#
        );

        let results = extract_file_paths_from_text(&text, true);

        // Should only extract actual file paths, not code constructs
        let file_names: Vec<String> = results
            .iter()
            .map(|(path, _, _, _, _)| path.to_string_lossy().to_string())
            .collect();

        println!(
            "DEBUG: Extracted {} files: {file_names:?}",
            file_names.len()
        );

        // Should find these files
        assert!(
            file_names.contains(&main_path.to_string()),
            "Should contain main.rs path: {main_path}"
        );
        assert!(
            file_names.contains(&test_path.to_string()),
            "Should contain test.go path: {test_path}"
        );

        // Should NOT find these code constructs (they don't exist as files)
        // Since our filtering checks for file existence, these shouldn't be included
        let unwanted_patterns = [
            "locals.nodes",
            "each.value",
            "each.key",
            "local.nodes",
            "module.h.nodes",
        ];
        for pattern in &unwanted_patterns {
            let found = file_names.iter().any(|f| f.ends_with(pattern));
            if found {
                println!("ERROR: Found unwanted pattern '{pattern}' in file list");
                println!("  Full file list: {file_names:?}");
            }
            assert!(!found, "Unexpectedly found pattern: {pattern}");
        }

        // Should have exactly 2 valid files
        assert_eq!(results.len(), 2, "Should have exactly 2 valid files");

        // Clean up
        let _ = fs::remove_file(&main_file);
        let _ = fs::remove_file(&test_file);
        let _ = fs::remove_dir(&src_dir);
        let _ = fs::remove_dir(&tests_dir);
    }

    #[test]
    fn test_windows_path_parsing() {
        // Test that Windows paths are correctly identified and not split on the drive colon
        let windows_paths = vec![
            "C:\\Users\\test\\file.rs",
            "D:\\Projects\\code\\main.go",
            "C:/Users/test/file.rs",                       // Forward slashes
            "E:\\RUNNER~1\\AppData\\Local\\Temp\\test.tf", // Short name format
        ];

        for path in windows_paths {
            let results = parse_file_with_line(path, true);
            assert_eq!(results.len(), 1, "Failed to parse Windows path: {path}");
            // The path should be returned as-is (converted to PathBuf)
            assert_eq!(results[0].0, PathBuf::from(path));
            // Should have no line numbers or symbols
            assert_eq!(results[0].1, None);
            assert_eq!(results[0].2, None);
            assert_eq!(results[0].3, None);
        }

        // Test that Windows paths with line numbers still work
        let path_with_line = "C:\\Users\\test\\file.rs:42";
        let results = parse_file_with_line(path_with_line, true);
        // Note: This will NOT parse the line number because we treat the whole thing as a Windows path
        // This is a limitation but prevents the path from being incorrectly split at the drive colon
        assert_eq!(results.len(), 1);
    }

    #[test]
    fn test_parse_file_with_unsupported_extension() {
        // Test that unsupported extensions don't cause failures when they exist
        use std::fs;
        use std::io::Write;

        // Create a temporary terraform file for testing in a subdirectory
        let temp_dir = std::env::temp_dir();
        let test_dir = temp_dir.join("parse_test_dir");
        let _ = fs::create_dir_all(&test_dir);
        let test_file = test_dir.join("main.tf");

        let mut file = fs::File::create(&test_file).unwrap();
        writeln!(file, "resource \"test\" \"example\" {{").unwrap();
        writeln!(file, "  name = \"test\"").unwrap();
        writeln!(file, "}}").unwrap();
        // Ensure the file is flushed to disk
        file.flush().unwrap();
        drop(file);

        // Verify the file was created
        assert!(
            test_file.exists(),
            "Test file was not created: {test_file:?}"
        );

        // Test extracting from a .tf file
        let file_str = test_file.to_str().unwrap();
        let results = parse_file_with_line(file_str, true);

        // Should return the file even though .tf is not a supported tree-sitter language
        assert_eq!(results.len(), 1);
        assert_eq!(results[0].0, test_file);

        // Clean up
        let _ = fs::remove_file(&test_file);
        let _ = fs::remove_dir(&test_dir);
    }

    #[test]
    fn test_github_files_not_ignored() {
        use tempfile::TempDir;

        let temp_dir = TempDir::new().unwrap();

        // Create .github directory structure
        let github_dir = temp_dir.path().join(".github");
        let workflows_dir = github_dir.join("workflows");
        fs::create_dir_all(&workflows_dir).unwrap();

        // Create a GitHub workflow file
        let workflow_file = workflows_dir.join("ci.yml");
        fs::write(&workflow_file, "name: CI\non: [push, pull_request]\n").unwrap();

        // Create a regular .git directory that SHOULD be ignored
        let git_dir = temp_dir.path().join(".git");
        fs::create_dir_all(&git_dir).unwrap();
        let git_config = git_dir.join("config");
        fs::write(&git_config, "[core]\n    repositoryformatversion = 0\n").unwrap();

        // Test that .github files are NOT ignored
        let results = parse_file_with_line(&workflow_file.to_string_lossy(), true);
        assert_eq!(
            results.len(),
            1,
            ".github workflow file should not be ignored"
        );
        assert_eq!(results[0].0, workflow_file);

        // Test that .git files ARE still ignored
        let git_results = parse_file_with_line(&git_config.to_string_lossy(), true);
        assert_eq!(git_results.len(), 0, ".git config file should be ignored");
    }

    #[test]
    fn test_gitignore_file_not_ignored() {
        use tempfile::TempDir;

        let temp_dir = TempDir::new().unwrap();

        // Create a .gitignore file
        let gitignore_file = temp_dir.path().join(".gitignore");
        fs::write(&gitignore_file, "*.log\ntmp/\n").unwrap();

        // Test that .gitignore files are NOT ignored
        let results = parse_file_with_line(&gitignore_file.to_string_lossy(), true);
        assert_eq!(results.len(), 1, ".gitignore file should not be ignored");
        assert_eq!(results[0].0, gitignore_file);
    }

    #[test]
    fn test_git_directory_patterns() {
        use std::path::PathBuf;

        // Test various path patterns with .git in them
        let test_cases = vec![
            // These should NOT be ignored (false positives we're fixing)
            (".github/workflows/ci.yml", false),
            ("docs/.github/issue_template.md", false),
            ("project/.gitignore", false),
            ("src/.gitkeep", false),
            ("config/git_config.toml", false),
            ("digital_assets/logo.png", false),
            // These SHOULD be ignored (actual .git directory files)
            (".git/config", true),
            (".git/HEAD", true),
            ("project/.git/index", true),
            ("repo/.git/hooks/pre-commit", true),
            ("nested/path/.git/objects/abc123", true),
        ];

        for (path_str, should_be_ignored) in test_cases {
            let path = PathBuf::from(path_str);
            let is_ignored = super::is_ignored_by_gitignore(&path);

            if should_be_ignored {
                assert!(is_ignored, "Path '{path_str}' should be ignored but wasn't");
            } else {
                assert!(
                    !is_ignored,
                    "Path '{path_str}' should NOT be ignored but was"
                );
            }
        }
    }

    #[test]
    fn test_github_workflow_line_ranges() {
        use tempfile::TempDir;

        let temp_dir = TempDir::new().unwrap();

        // Create .github directory structure
        let github_dir = temp_dir.path().join(".github");
        let workflows_dir = github_dir.join("workflows");
        fs::create_dir_all(&workflows_dir).unwrap();

        // Create a GitHub workflow file with multiple lines
        let workflow_file = workflows_dir.join("test.yml");
        let workflow_content = r#"name: Test Workflow
on:
  push:
    branches: [ main ]
  pull_request:
    branches: [ main ]

jobs:
  test:
    runs-on: ubuntu-latest
    steps:
    - uses: actions/checkout@v2
    - name: Run tests
      run: |
        echo "Running tests"
        cargo test
"#;
        fs::write(&workflow_file, workflow_content).unwrap();

        // Test extracting specific line ranges
        let line_range_input = format!("{}:5-10", workflow_file.to_string_lossy());
        let results = parse_file_with_line(&line_range_input, true);

        assert_eq!(
            results.len(),
            1,
            "Should extract line range from .github workflow file"
        );
        assert_eq!(results[0].0, workflow_file);
        assert_eq!(results[0].1, Some(5)); // start line
        assert_eq!(results[0].2, Some(10)); // end line
    }
}<|MERGE_RESOLUTION|>--- conflicted
+++ resolved
@@ -802,12 +802,10 @@
             }
         }
         return results;
-<<<<<<< HEAD
     } else if !is_windows_path && cleaned_input.contains(':') {
         // Only try to split on ':' if it's not a Windows path
         // Use rsplit_once to split at the LAST colon to handle absolute paths correctly
         let (file_part, line_spec) = cleaned_input.rsplit_once(':').unwrap();
-=======
     } else if cleaned_input.contains(':') {
         // Handle line ranges in both Windows and Unix paths
         let (file_part, rest) = if is_windows_path {
@@ -830,7 +828,6 @@
 
         // Extract the line specification from the rest (which might contain more colons)
         let line_spec = rest.split(':').next().unwrap_or("");
->>>>>>> f209e3e0
 
         // If there's no line specification (empty rest), treat as file-only path
         if line_spec.is_empty() {
