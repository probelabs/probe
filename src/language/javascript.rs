--- conflicted
+++ resolved
@@ -37,15 +37,10 @@
                 | "arrow_function"
                 | "function"
                 | "export_statement"
-<<<<<<< HEAD
                 | "jsx_element"
-=======
-                | "variable_declaration"
-                | "lexical_declaration"
                 | "property_identifier"  // Added for JavaScript method names
                 | "class_body"           // Added for JavaScript class body
                 | "class" // Added for JavaScript class
->>>>>>> 1bd569a0
         )
     }
 
